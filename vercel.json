--- conflicted
+++ resolved
@@ -1162,18 +1162,18 @@
       "permanent": true
     },
     {
-<<<<<<< HEAD
+      "source": "/references/run-and-secure/flow-port/:path*",
+      "destination": "/references/run-and-secure/nodes/flow-port/:path*",
+      "permanent": true
+    },
+    {
+      "source": "/flow/faq/:path*",
+      "destination": "/references/run-and-secure/nodes/faq/:path*",
+      "permanent": true
+    },
+    {
       "source": "/getting-started",
       "destination": "/build/getting-started/app-architecture",
-=======
-      "source": "/references/run-and-secure/flow-port/:path*",
-      "destination": "/references/run-and-secure/nodes/flow-port/:path*",
-      "permanent": true
-    },
-    {
-      "source": "/flow/faq/:path*",
-      "destination": "/references/run-and-secure/nodes/faq/:path*",
->>>>>>> 3ee5f65d
       "permanent": true
     }
   ]
