{
  "cleanUrls": true,
  "trailingSlash": false,
  "redirects": [
    {
      "source": "/:path*(.mdx?$)",
      "destination": "/:path",
      "permanent": true
    },
    {
      "source": "/build",
      "destination": "/build/flow",
      "permanent": true
    },
    {
      "source": "/flow",
      "destination": "/concepts/start-here",
      "permanent": true
    },
    {
      "source": "/concepts/core-contracts/nft-standard",
      "destination": "/build/core-contracts/flow-nft",
      "permanent": true
    },
    {
      "source": "/flow/core-contracts/:path*",
      "destination": "/build/core-contracts/:path*",
      "permanent": true
    },
    {
      "source": "/flow/dapp-development",
      "destination": "/guides/flow-app-quickstart",
      "permanent": true
    },
    {
      "source": "/flow/dapp-development/:path*",
      "destination": "/guides/flow-app-quickstart",
      "permanent": true
    },
    {
      "source": "/flow/developer-portal/:path*",
      "destination": "/community-resources/developer-portal/:path*",
      "permanent": true
    },
    {
      "source": "/flow/flow-ft/:path*",
      "destination": "/concepts/token-standards/flow-ft/:path*",
      "permanent": true
    },
    {
      "source": "/flow/flow-ft/overview",
      "destination": "/concepts/token-standards/flow-ft",
      "permanent": true
    },
    {
      "source": "/flow/flow-nft/:path*",
      "destination": "/concepts/token-standards/flow-nft/:path*",
      "permanent": true
    },
    {
      "source": "/flow/flow-nft/overview",
      "destination": "/concepts/token-standards/flow-nft",
      "permanent": true
    },
    {
      "source": "/flow/flow-token/:path*",
      "destination": "/concepts/flow-token/:path*",
      "permanent": true
    },
    {
      "source": "/flow/fungible-tokens",
      "destination": "/concepts/token-standards/fungible-tokens",
      "permanent": true
    },
    {
      "source": "/flow/nft-marketplace/:path*",
      "destination": "/guides/nft-marketplace",
      "permanent": true
    },
    {
      "source": "/guilds/deploying/:path*",
      "destination": "/build/smart-contracts/overview",
      "permanent": true
    },
    {
      "source": "/hybrid-custody/:path*",
      "destination": "/build/advanced-concepts/account-linking/:path*",
      "permanent": true
    },
    {
      "source": "/concepts/hybrid-custody/:path*",
      "destination": "/build/advanced-concepts/account-linking/:path*",
      "permanent": true
    },
    {
      "source": "/concepts/account-linking/guides/:path*",
      "destination": "/build/advanced-concepts/account-linking/:path*",
      "permanent": true
    },
    {
      "source": "/learn/concepts",
      "destination": "/concepts/intro",
      "permanent": true
    },
    {
      "source": "/learn/concepts/accessing-mainnet",
      "destination": "/networks/flow-networks/accessing-mainnet",
      "permanent": true
    },
    {
      "source": "/learn/concepts/accessing-sandboxnet",
      "destination": "/networks/flow-networks/accessing-sandboxnet",
      "permanent": true
    },
    {
      "source": "/learn/concepts/accessing-testnet",
      "destination": "/networks/flow-networks/accessing-testnet",
      "permanent": true
    },
    {
      "source": "/learn/concepts/accounts-and-keys",
      "destination": "/concepts/start-here/accounts-and-keys",
      "permanent": true
    },
    {
      "source": "/learn/concepts/delegation",
      "destination": "/networks/staking",
      "permanent": true
    },
    {
      "source": "/learn/concepts/governance",
      "destination": "/concepts/start-here/governance",
      "permanent": true
    },
    {
      "source": "/learn/concepts/networks",
      "destination": "/networks/flow-networks",
      "permanent": true
    },
    {
      "source": "/learn/concepts/slashing",
      "destination": "/networks/node-ops/node-operation/slashing",
      "permanent": true
    },
    {
      "source": "/learn/concepts/storage",
      "destination": "/concepts/start-here/storage",
      "permanent": true
    },
    {
      "source": "/learn/concepts/token-staking",
      "destination": "/networks/staking",
      "permanent": true
    },
    {
      "source": "/learn/concepts/transaction-lifecycle",
      "destination": "/concepts/start-here/transaction-lifecycle",
      "permanent": true
    },
    {
      "source": "/learn/concepts/transaction-signing",
      "destination": "/concepts/start-here/transaction-signing",
      "permanent": true
    },
    {
      "source": "/learn/concepts/variable-transaction-fees",
      "destination": "/concepts/start-here/variable-transaction-fees",
      "permanent": true
    },
    {
      "source": "/mobile/:path*",
      "destination": "/build/guides/mobile/:path*",
      "permanent": true
    },
    {
      "source": "/concepts/mobile/:path*",
      "destination": "/build/guides/mobile/:path*",
      "permanent": true
    },
    {
      "source": "/nodes",
      "destination": "/networks/nodes",
      "permanent": true
    },
    {
      "source": "/access-api",
      "destination": "/networks/node-ops/access-onchain-data/access-nodes/accessing-data/access-api",
      
      "permanent": true
    },
    {
      "source": "/nodes/access-api",
      "destination": "/networks/node-ops/access-onchain-data/access-nodes/accessing-data/access-api",
      "permanent": true
    },
    {
      "source": "/nodes/flow-port",
      "destination": "/networks/node-ops/nodes/flow-port",
      "permanent": true
    },
    {
      "source": "/nodes/flow-port/staking-guide",
      "destination": "/networks/flow-port/staking-guide",
      "permanent": true
    },
    {
      "source": "/nodes/node-operation/:path*",
      "destination": "/networks/node-ops/node-operation/:path*",
      "permanent": true
    },
    {
      "source": "/nodes/staking/:path*",
      "destination": "/networks/staking/:path*",
      "permanent": true
    },
    {
      "source": "/concepts/nodes/staking/:path*",
      "destination": "/networks/staking/:path*",
      "permanent": true
    },
    {
      "source": "/tools/fcl-js",
      "destination": "/tools/clients/fcl-js",
      "permanent": true
    },
    {
      "source": "/tools/fcl-js/reference/:path*",
      "destination": "/tools/clients/fcl-js/:path*",
      "permanent": true
    },
    {
      "source": "/tools/fcl-js/sdk-guidelines",
      "destination": "/tools/clients/fcl-js/sdk-guidelines",
      "permanent": true
    }, 
    {
      "source": "/tools/fcl-js/networks/:path*",
      "destination": "/tools/clients/fcl-js/:path*",
      "permanent": true
    },
    {
      "source": "/tools/fcl-js/tutorials/flow-app-quickstart",
      "destination": "/guides/flow-app-quickstart",
      "permanent": true
    },
    {
      "source": "/fcl/networks/:path(.*)",
      "destination": "/tools/clients/fcl-js/:path",
      "permanent": true
    },
    {
      "source": "/tools/flow-go-sdk/:path*",
      "destination": "/tools/clients/flow-go-sdk",
      "permanent": true
    },
    {
      "source": "/tools/unity-sdk/:path*",
      "destination": "/tools/clients/unity-sdk/:path*",
      "permanent": true
    },
    {
      "source": "/account-linking/:path*",
      "destination": "/build/advanced-concepts/account-linking/:path*",
      "permanent": true
    },
    {
      "source": "/flow/faq",
      "destination": "/networks/faq/backers",
      "permanent": true
    },
    {
      "source": "/tooling/fcl-js/tutorials/:path*",
      "destination": "/build/getting-started/quickstarts/fcl-quickstart",
      "permanent": true
    },
    {
      "source": "/fcl/:path*",
      "destination": "/tools/clients/fcl-js/:path*",
      "permanent": true
    },
    {
      "source": "/flow-token/backers",
      "destination": "/networks/faq/backers",
      "permanent": true
    },
    {
      "source": "/flow-token/staking/:path*",
      "destination": "/networks/node-ops/nodes/staking/:path*",
      "permanent": true
    },
    {
      "source": "/flow-token/:path*",
      "destination": "/concepts/flow-token/:path*",
      "permanent": true
    },
    {
      "source": "/cadence/core-contracts/:path*",
      "destination": "/concepts/core-contracts/:path*",
      "permanent": true
    },
    {
      "source": "/flow-cli/:path*",
      "destination": "/tools/flow-cli/:path*",
      "permanent": true
    },
    {
      "source": "/fcl-js/:path*",
      "destination": "/tools/clients/fcl-js/:path*",
      "permanent": true
    },
    {
      "source": "/flow-port/:path*",
      "destination": "/networks/flow-port/:path*",
      "permanent": true
    },
    {
      "source": "/fcl/tutorials/:path*",
      "destination": "/build/getting-started/quickstarts/fcl-quickstart",
      "permanent": true
    },
    {
      "source": "/nft-marketplace/:path*",
      "destination": "/guides/nft-marketplace",
      "permanent": true
    },
    {
      "source": "/tooling/nft-marketplace/:path*",
      "destination": "/guides/nft-marketplace/:path*",
      "permanent": true
    },
    {
      "source": "/tutorials/flow-dapp-anatomy",
      "destination": "/build/getting-started/app-architecture",
      "permanent": true
    },
    {
      "source": "/tutorials/fungible-tokens",
      "destination": "/guides/launch-token",
      "permanent": true
    },
    {
      "source": "/tutorials/flow-app-quickstart",
      "destination": "/guides/flow-app-quickstart",
      "permanent": true
    },
    {
      "source": "/tutorials/deployment",
      "destination": "/build/smart-contracts/deploying",
      "permanent": true
    },
    {
      "source": "/tutorials/testnet-testing",
      "destination": "/build/smart-contracts/testing",
      "permanent": true
    },
    {
      "source": "/tutorials/smart-contracts",
      "destination": "/build/smart-contracts/overview",
      "permanent": true
    },
    {
      "source": "/tutorials/mainnet-deployment",
      "destination": "/build/smart-contracts/deploying",
      "permanent": true
    },
    {
      "source": "/tutorials/testnet-deployment",
      "destination": "/build/smart-contracts/deploying",
      "permanent": true
    },
    {
      "source": "/tutorials/user-accounts-and-wallets",
      "destination": "/build/guides/flow-app-quickstart",
      "permanent": true
    },
    {
      "source": "/guides",
      "destination": "/guides/flow-app-quickstart",
      "permanent": true
    },
    {
      "source": "/tutorials/kitty-items/:path*",
      "destination": "/kitty-items/:path*",
      "permanent": true
    },
    {
      "source": "/kitty-items/:path*",
      "destination": "/guides/flow-app-quickstart",
      "permanent": true
    },
    {
      "source": "/flow-js-testing/:path*",
      "destination": "/tools/flow-js-testing/:path*",
      "permanent": true
    },
    {
      "source": "/concepts/accounts-and-keys",
      "destination": "/concepts/start-here/accounts-and-keys",
      "permanent": true
    },
    {
      "source": "/concepts/transaction-signing",
      "destination": "/concepts/start-here/transaction-signing",
      "permanent": true
    },
    {
      "source": "/concepts/variable-transaction-fees",
      "destination": "/concepts/start-here/variable-transaction-fees",
      "permanent": true
    },
    {
      "source": "/core-contracts/:path*",
      "destination": "/build/core-contracts/:path*",
      "permanent": true
    },
    {
      "source": "/devtools/:path*",
      "destination": "/tools/:path*",
      "permanent": true
    },
    {
      "source": "/dapp-development/:path*",
      "destination": "/guides/flow-app-quickstart",
      "permanent": true
    },
    {
      "source": "/flow-go-sdk/:path*",
      "destination": "/tools/clients/flow-go-sdk/:path*",
      "permanent": true
    },
    {
      "source": "/emulator/:path*",
      "destination": "/tools/emulator/:path*",
      "permanent": true
    },
    {
      "source": "/docs",
      "destination": "/",
      "permanent": true
    },
    {
      "source": "/docs/getting-started-1",
      "destination": "/getting-started",
      "permanent": true
    },
    {
      "source": "/docs/setting-up-a-node",
      "destination": "/networks/node-ops",
      "permanent": true
    },
    {
      "source": "/networks/node-ops/nodes/node-operation",
      "destination": "/networks/node-ops",
      "permanent": true
    },
    {
      "source": "/staking/:path*",
      "destination": "/networks/staking/:path*",
      "permanent": true
    },
    {
      "source": "/status",
      "destination": "https://status.onflow.org/",
      "permanent": true
    },
    {
      "source": "/tooling/flow-cli/:path*",
      "destination": "/tools/flow-cli/:path*",
      "permanent": true
    },
    {
      "source": "/tools/flow-cli/account-add-contract",
      "destination": "/tools/flow-cli/accounts/account-add-contract",
      "permanent": true
    },
    {
      "source": "/tools/flow-cli/account-remove-contract",
      "destination": "/tools/flow-cli/accounts/account-remove-contract",
      "permanent": true
    },
    {
      "source": "/tools/flow-cli/account-staking-info(.*)",
      "destination": "/tools/flow-cli/accounts/account-staking-info",
      "permanent": true
    },
    {
      "source": "/tools/flow-cli/account-update-contract",
      "destination": "/tools/flow-cli/accounts/account-update-contract",
      "permanent": true
    },
    {
      "source": "/tools/flow-cli/build-transactions",
      "destination": "/tools/flow-cli/transactions/build-transactions",
      "permanent": true
    },
    {
      "source": "/tools/flow-cli/complex-transactions",
      "destination": "/tools/flow-cli/transactions/complex-transactions",
      "permanent": true
    },
    {
      "source": "/tools/flow-cli/configuration",
      "destination": "/tools/flow-cli/flow.json/configuration",
      "permanent": true
    },
    {
      "source": "/tools/flow-cli/create-accounts",
      "destination": "/tools/flow-cli/accounts/create-accounts",
      "permanent": true
    },
    {
      "source": "/tools/flow-cli/decode-keys",
      "destination": "/tools/flow-cli/keys/decode-keys",
      "permanent": true
    },
    {
      "source": "/tools/flow-cli/decode-transactions",
      "destination": "/tools/flow-cli/transactions/decode-transactions",
      "permanent": true
    },
    {
      "source": "/tools/flow-cli/deploy-project-contracts",
      "destination": "/tools/flow-cli/deployment/deploy-project-contracts",
      "permanent": true
    },
    {
      "source": "/tools/flow-cli/derive-keys",
      "destination": "/tools/flow-cli/keys/derive-keys",
      "permanent": true
    },
    {
      "source": "/tools/flow-cli/emulator-snapshot",
      "destination": "/tools/flow-cli/deployments/emulator-snapshot",
      "permanent": true
    },
    {
      "source": "/tools/flow-cli/generate-keys",
      "destination": "/tools/flow-cli/keys/generate-keys",
      "permanent": true
    },
    {
      "source": "/tools/flow-cli/get-accounts",
      "destination": "/tools/flow-cli/accounts/get-accounts",
      "permanent": true
    },
    {
      "source": "/tools/flow-cli/get-blocks",
      "destination": "/tools/flow-cli/get-flow-data/get-blocks",
      "permanent": true
    },
    {
      "source": "/tools/flow-cli/get-collections",
      "destination": "/tools/flow-cli/get-flow-data/get-collections",
      "permanent": true
    },
    {
      "source": "/tools/flow-cli/get-events",
      "destination": "/tools/flow-cli/get-flow-data/get-events",
      "permanent": true
    },
    {
      "source": "/tools/flow-cli/get-status",
      "destination": "/tools/flow-cli/get-flow-data/get-status",
      "permanent": true
    },
    {
      "source": "/tools/flow-cli/get-transactions",
      "destination": "/tools/flow-cli/transactions/get-transactions",
      "permanent": true
    },
    {
      "source": "/tools/flow-cli/initialize-configuration",
      "destination": "/tools/flow-cli/flow.json/initialize-configuration",
      "permanent": true
    },
    {
      "source": "/tools/flow-cli/manage-configuration",
      "destination": "/tools/flow-cli/flow.json/manage-configuration",
      "permanent": true
    },
    {
      "source": "/tools/flow-cli/project-app",
      "destination": "/tools/flow-cli/utils/project-app",
      "permanent": true
    },
    {
      "source": "/tools/flow-cli/project-contracts",
      "destination": "/tools/flow-cli/deployment/project-contracts",
      "permanent": true
    },
    {
      "source": "/tools/flow-cli/security",
      "destination": "/tools/flow-cli/flow.json/security",
      "permanent": true
    },
    {
      "source": "/tools/flow-cli/send-signed-transactions",
      "destination": "/tools/flow-cli/transactions/send-signed-transactions",
      "permanent": true
    },
    {
      "source": "/tools/flow-cli/send-transactions",
      "destination": "/tools/flow-cli/transactions/send-transactions",
      "permanent": true
    },
    {
      "source": "/tools/flow-cli/sign-transaction",
      "destination": "/tools/flow-cli/transactions/sign-transaction",
      "permanent": true
    },
    {
      "source": "/tools/flow-cli/signature-generate",
      "destination": "/tools/flow-cli/utils/signature-generate",
      "permanent": true
    },
    {
      "source": "/tools/flow-cli/signature-verify",
      "destination": "/tools/flow-cli/utils/signature-verify",
      "permanent": true
    },
    {
      "source": "/tools/flow-cli/snapshot-save",
      "destination": "/tools/flow-cli/utils/snapshot-save",
      "permanent": true
    },
    {
      "source": "/tools/flow-cli/start-emulator",
      "destination": "/tools/flow-cli/deployments/start-emulator",
      "permanent": true
    },
    {
      "source": "/tools/flow-cli/tools",
      "destination": "/tools/flow-cli/utils/tools",
      "permanent": true
    },
    {
      "source": "/tools/flow-cli/flow_cli_cheatsheet",
      "destination": "/tools/flow-cli",
      "permanent": true
    },
    {
      "source": "/node-operation/:path*",
      "destination": "/networks/node-ops/node-operation/:path*",
      "permanent": true
    },
    {
      "source": "/concepts/storage",
      "destination": "/concepts/start-here/storage",
      "permanent": true
    },
    {
      "source": "/bounties/responsible-disclosure",
      "destination": "https://flow.com/flow-responsible-disclosure",
      "permanent": true
    },
    {
      "source": "/tooling/fcl-dev-wallet/:path*",
      "destination": "/tools/fcl-dev-wallet/:path*",
      "permanent": true
    },
    {
      "source": "/tooling/flow-js-testing/:path*",
      "destination": "/tools/flow-js-testing/:path*",
      "permanent": true
    },
    {
      "source": "/tooling/nft-catalog/(.*)",
      "destination": "/tools/nft-catalog/",
      "permanent": true
    },
    {
      "source": "/tooling/nft-marketplace/:path*",
      "destination": "/tools/nft-marketplace/:path*",
      "permanent": true
    },
    {
      "source": "/tooling/vscode-extension/:path*",
      "destination": "/tools/vscode-extension/:path*",
      "permanent": true
    },
    {
      "source": "/tooling/fcl-js/:path*",
      "destination": "/tools/clients/fcl-js/:path*",
      "permanent": true
    },
    {
      "source": "/tooling/flow-go-sdk/:path*",
      "destination": "/tools/clients/flow-go-sdk/:path*",
      "permanent": true
    },
    {
      "source": "/tooling/unity-sdk/:path*",
      "destination": "/tools/clients/unity-sdk/:path*",
      "permanent": true
    },
    {
      "source": "/tooling/:path*",
      "destination": "/tools/:path*",
      "permanent": true
    },
    {
      "source": "/learn",
      "destination": "https://academy.ecdao.org/en",
      "permanent": true
    },
    {
      "source": "/community",
      "destination": "/community-resources"
    },
    {
      "source": "/concepts/staking/:path*",
      "destination": "/networks/staking/:path*",
      "permanent": true
    },
    {
      "source": "/concepts/nodes/:path*",
      "destination": "/networks/node-ops/nodes/:path*",
      "permanent": true
    },
    {
      "source": "/concepts/flow-token/available-wallets",
      "destination": "/tools/wallets",
      "permanent": true
    },
    {
      "source": "/concepts/account-linking/:path*",
      "destination": "/build/advanced-concepts/account-linking/:path*",
      "permanent": true
    },
    {
      "source": "/tools/wallets",
      "destination": "/community-resources/wallets",
      "permanent": true
    },
    {
      "source": "/tools/bridges",
      "destination": "/overview/getting-started/bridges",
      "permanent": true
    },
    {
      "source": "/tools/network-faucets",
      "destination": "/overview/getting-started/faucets",
      "permanent": true
    },
    {
      "source": "/tools/block-explorers",
      "destination": "/overview/getting-started/block-explorers",
      "permanent": true
    },
    {
      "source": "/tools/toolchains/:path*",
      "destination": "/tools/:path*",
      "permanent": true
    },
    {
      "source": "/tools/fcl-dev-wallet/:path*",
      "destination": "/tools/flow-dev-wallet/:path*",
      "permanent": true
    },
    {
      "source": "/tools/nft-catalog/(.+)",
      "destination": "/tools/nft-catalog",
      "permanent": true
    },
    {
      "source": "/tools/intro",
      "destination": "/tools/flow-cli",
      "permanent": true
    },
    {
      "source": "/building-on-flow/run-and-secure/node-operation/:path",
      "destination": "/networks/node-ops/node-operation/:path*",
      "permanent": true
    },
    {
      "source": "/concepts/start-here",
      "destination": "/build/flow",
      "permanent": true
    },
    {
      "source": "/docs/node-roles",
      "destination": "/networks/node-ops/node-operation/node-roles",
      "permanent": true
    },
    {
      "source": "/build/mobile/monster-maker",
      "destination": "/build/guides/mobile/ios-quickstart",
      "permanent": true
    },
    {
      "source": "/build/mobile/:path*",
      "destination": "/build/guides/mobile/:path*",
      "permanent": true
    },
    {
      "source": "/build/mobile",
      "destination": "/build/guides/mobile/overview",
      "permanent": true
    },
    {
      "source": "/building-on-flow/mobile",
      "destination": "/build/guides/mobile/overview",
      "permanent": true
    },
    {
      "source": "/getting-started/hello-world",
      "destination": "/build/getting-started/quickstarts/hello-world",
      "permanent": true
    },
    {
      "source": "/getting-started/flow-cli",
      "destination": "/build/getting-started/quickstarts/flow-cli",
      "permanent": true
    },
    {
      "source": "/getting-started/fcl-quickstart",
      "destination": "/build/getting-started/quickstarts/fcl-quickstart",
      "permanent": true
    },
    {
      "source": "/build/getting-started/local-development/app-architecture",
      "destination": "/build/getting-started/app-architecture",
      "permanent": true
    },
    {
      "source": "/concepts/blocks",
      "destination": "/build/key-concepts/blocks",
      "permanent": true
    },
    {
      "source": "/guides/deploying/overview",
      "destination": "/build/smart-contracts/deploying",
      "permanent": true
    },
    {
      "source": "/concepts/flow-networks",
      "destination": "/networks/flow-networks",
      "permanent": true
    },
    {
      "source": "/guides/deploying/mainnet-deployment",
      "destination": "/build/smart-contracts/deploying",
      "permanent": true
    },
    {
      "source": "/guides/deploying/testnet-deployment",
      "destination": "/build/smart-contracts/deploying",
      "permanent": true
    },
    {
      "source": "/concepts/intro",
      "destination": "/build/flow",
      "permanent": true
    },
    {
      "source": "/references/core-contracts/:path*",
      "destination": "/build/core-contracts/:path*",
      "permanent": true
    },
    {
      "source": "/build/flow-networks/:path*",
      "destination": "/networks/flow-networks/:path*",
      "permanent": true
    },
    {
      "source": "/build/run-and-secure/staking/stake-slashing",
      "destination": "/networks/node-ops/nodes/slashing",
      "permanent": true
    },
    {
      "source": "/build/run-and-secure/staking/schedule",
      "destination": "/networks/staking/schedule",
      "permanent": true
    },
    {
      "source": "/build/run-and-secure/:path*",
      "destination": "/references/run-and-secure/:path*",
      "permanent": true
    },
    {
      "source": "/references/run-and-secure/nodes/:path*",
      "destination": "/networks/:path*",
      "permanent": true
    },
    {
      "source": "/references/run-and-secure/staking/schedule",
      "destination": "/networks/staking/schedule",
      "permanent": true
    },
    {
      "source": "/node-ops/node-operation/:path*",
      "destination": "/networks/node-ops/node-operation/:path*",
      "permanent": true
    },
    {
      "source": "/node-ops/running-node",
      "destination": "/networks/node-ops",
      "permanent": true
    },
    {
      "source": "/references/run-and-secure/nodes/node-operation/:path*",
      "destination": "/architecture/node-ops/node-operation/:path*",
      "permanent": true
    },
    {
      "source": "/overview/getting-started/block-explorers",
      "destination": "/community-resources/block-explorers",
      "permanent": true
    },
    {
      "source": "/overview/getting-started/bridges",
      "destination": "/community-resources/bridges",
      "permanent": true
    },
    {
      "source": "/overview/getting-started/network-faucets",
      "destination": "/community-resources/faucets",
      "permanent": true
    },
    {
      "source": "/overview/getting-started/projects",
      "destination": "/community-resources/projects",
      "permanent": true
    },
    {
      "source": "/overview/getting-started/wallets",
      "destination": "/community-resources/wallets",
      "permanent": true
    },
    {
      "source": "/overview/dive-in/flix",
      "destination": "/build/advanced-concepts/flix",
      "permanent": true
    },
    {
      "source": "/overview/dive-in/governance",
      "destination": "/networks/governance",
      "permanent": true
    },
    {
      "source": "/concepts/start-here/storage",
      "destination": "/build/key-concepts/fees#storage",
      "permanent": true
    },
    {
      "source": "/concepts/flow-token",
      "destination": "/build/key-concepts/flow-token",
      "permanent": true
    },
    {
      "source": "/concepts/start-here/variable-transaction-fees",
      "destination": "/build/key-concepts/fees",
      "permanent": true
    },
    {
      "source": "/concepts/start-here/accounts-and-keys",
      "destination": "/build/key-concepts/accounts",
      "permanent": true
    },
    {
      "source": "/concepts/token-standards/fungible-tokens",
      "destination": "/overview/dive-in/fungible-tokens",
      "permanent": true
    },
    {
      "source": "/guides/launch-token",
      "destination": "/guides/fungible-token",
      "permanent": true
    },
    {
      "source": "/build/key-concepts/:path*",
      "destination": "/build/basics/:path*",
      "permanent": true
    },
    {
      "source": "/flow/faq/:path*",
      "destination": "/networks/faq/:path*",
      "permanent": true
    },
    {
      "source": "/getting-started",
      "destination": "/build/getting-started/app-architecture",
      "permanent": true
    },
    {
      "source": "/guides/:path*",
      "destination": "/build/guides/:path*",
      "permanent": true
    },
    {
      "source": "/next/guides/:path*",
      "destination": "/next/build/guides/:path*",
      "permanent": true
    },
    {
      "source": "/build/getting-started/testing",
      "destination": "/build/smart-contracts/testing",
      "permanent": true
    },
    {
      "source": "/next/build/getting-started/testing",
      "destination": "/next/build/smart-contracts/testing",
      "permanent": true
    },
    {
      "source": "/cadence/:path*",
      "destination": "https://cadence-lang.org/docs/:path*",
      "permanent": true
    },
    {
      "source": "/next/cadence/:path*",
      "destination": "https://cadence-lang.org/docs/next/:path*",
      "permanent": true
    },
    {
      "source": "/next/:path*",
      "destination": "/:path*",
      "permanent": true
    },
    {
      "source": "/references/run-and-secure/nodes",
      "destination": "/architecture/node-ops",
      "permanent": true
    },
    {
      "source": "/references/run-and-secure/node-operation/:path*",
      "destination": "/architecture/node-ops/node-operation/:path*",
      "permanent": true
    },
    {
      "source": "/build/smart-contracts/cadence-reference/json-cadence-spec",
      "destination": "https://cadencelang.dev/docs/1.0/json-cadence-spec",
      "permanent": true
    },
    {
      "source": "/build/cadence-migration-guide",
      "destination": "https://cadence-lang.org/docs/cadence_migration_guide",
      "permanent": true
    },
    {
      "source": "/build/building-vs-other-chains",
      "destination": "/build/differences-vs-evm",
      "permanent": true
    },
    {
      "source": "/build/advanced-concepts/account-abstraction",
      "destination": "/build/differences-vs-evm/account-abstraction",
      "permanent": true
    },
    {
      "source": "/build/advanced-concepts/transaction-time/:path*",
      "destination": "/build/differences-vs-evm/transaction-time/:path*",
      "permanent": true
    },
    {
      "source": "/build/advanced-concepts/account-linking/:path*",
      "destination": "/build/guides/account-linking/:path*",
      "permanent": true
    },
    {
      "source": "/networks/node-ops/nodes/node-operation/observer-node",
      "destination": "/networks/node-ops/access-onchain-data/light-nodes/observer-node",
      "permanent": true
    },
    {
      "source": "/networks/node-ops/nodes/node-operation/access-node-setup",
      "destination": "/networks/node-ops/access-onchain-data/access-nodes/access-node-setup",
      "permanent": true
    },
    {
      "source": "/networks/node-ops/nodes/access-api",
      "destination": "/networks/node-ops/access-onchain-data/access-nodes/accessing-data/access-api",
      "permanent": true
    },
    {
      "source": "/networks/node-ops/nodes/node-operation/:path*",
      "destination": "/networks/node-operation/:path*",
      "permanent": true
    },
    {
      "source": "/community-resources/:path*",
      "destination": "/ecosystem/:path*",
      "permanent": true
    },
    {
      "source": "/build/basics/smart-contracts",
      "destination": "/build/smart-contracts/overview"
    },
    {
      "source": "networks/flow-networks/accessing-crescendo",
      "destination": "/networks/flow-networks/accessing-previewnet",
      "permanent": true
    },
    {
      "source": "/evm/Build/:path*",
      "destination": "/evm/build/:path*",
      "permanent": true
    },
    {
      "source": "/evm/Tools/:path*",
      "destination": "/evm/tools/:path*",
      "permanent": true
    },
    {
      "source": "/evm/Advanced/:path*",
      "destination": "/evm/advanced/:path*",
      "permanent": true
    },
    {
      "source": "/evm/build/Guides/:path*",
      "destination": "/evm/build/guides/:path*",
      "permanent": true
    },
    {
      "source": "/evm/build/guides/Deploy%20Solidity%20Contract/deploy-solidity-contract-with-hardhat",
      "destination": "/evm/build/guides/deploy-contract/using-hardhat",
      "permanent": true
    },
    {
      "source": "/evm/build/guides/Deploy%20Solidity%20Contract/deploy-solidity-contract-with-remix",
      "destination": "/evm/build/guides/deploy-contract/using-remix",
      "permanent": true
    },
    {
      "source": "/tutorials/contract-testing",
      "destination": "/build/smart-contracts/testing",
      "permanent": true
    },
    {
      "source": "/tutorials/intro",
      "destination": "/build/guides/flow-app-quickstart",
      "permanent": true
    },
    {
      "source": "/mainnet-account-setup",
      "destination": "/networks/flow-networks/accessing-mainnet",
      "permanent": true
    },
    {
      "source": "/tutorials/DappArchitectures",
      "destination": "/build/getting-started/app-architecture",
      "permanent": true
    },
    {
      "source": "/tutorials/NFT-drop-styles",
      "destination": "/build/guides/nft",
      "permanent": true
    },
    {
      "source": "/tutorials/dapp-infrastructure",
      "destination": "/build/getting-started/app-architecture",
      "permanent": true
    },
    {
      "source": "/overview/dive-in/fungible-tokens",
      "destination": "/build/guides/fungible-token",
      "permanent": true
    },
    {
      "source": "/build/guides/account-linking/guides/:path*",
      "destination": "/build/guides/account-linking",
      "permanent": true
    },
    {
      "source": "/build/guides/mobile",
      "destination": "/build/guides/mobile/overview",
      "permanent": true
    },
    {
      "source": "/build/guides/nft-marketplace",
      "destination": "https://cadence-lang.org/docs/tutorial/marketplace-compose",
      "permanent": true
    },
    {
      "source": "/networks/node-ops/node-operation",
      "destination": "/networks/node-ops",
      "permanent": true
    },
    {
      "source": "/networks/node-ops/node-operation/access-node-setup",
      "destination": "/networks/node-ops/access-onchain-data/access-nodes/access-node-setup",
      "permanent": true
    },
    {
      "source": "/networks/node-ops/node-operation/FAQ",
      "destination": "/networks/node-ops/node-operation/faq",
      "permanent": true
    },
    {
      "source": "/networks/node-ops/node-operation/observer-node",
      "destination": "/networks/node-ops/access-onchain-data/light-nodes/observer-node",
      "permanent": true
    },
    {
      "source": "/references/run-and-secure/staking/schedule",
      "destination": "/networks/staking/schedule",
      "permanent": true
    },
    {
<<<<<<< HEAD
      "source": "/build/smart-contracts/best-practices/anti-patterns",
      "destination": "https://cadence-lang.org/docs/1.0/anti-patterns",
      "permanent": true
    },
    {
      "source": "/build/smart-contracts/best-practices/design-patterns",
      "destination": "https://cadence-lang.org/docs/1.0/design-patterns",
=======
      "source": "/evm/build/wallets-and-configurations",
      "destination": "/evm/guides/integrating-metamask",
      "permanent": true
    },
    {
      "source": "/evm/advanced/:path*",
      "destination": "/evm/:path*",
      "permanent": true
    },
    {
      "source": "/evm/build/:path*",
      "destination": "/evm/:path*",
      "permanent": true
    },
    {
      "source": "/evm/tools/:path*",
      "destination": "/evm/:path*",
>>>>>>> 927744d7
      "permanent": true
    }
  ]
}<|MERGE_RESOLUTION|>--- conflicted
+++ resolved
@@ -1197,7 +1197,26 @@
       "permanent": true
     },
     {
-<<<<<<< HEAD
+      "source": "/evm/build/wallets-and-configurations",
+      "destination": "/evm/guides/integrating-metamask",
+      "permanent": true
+    },
+    {
+      "source": "/evm/advanced/:path*",
+      "destination": "/evm/:path*",
+      "permanent": true
+    },
+    {
+      "source": "/evm/build/:path*",
+      "destination": "/evm/:path*",
+      "permanent": true
+    },
+    {
+      "source": "/evm/tools/:path*",
+      "destination": "/evm/:path*",
+      "permanent": true
+    },
+    {
       "source": "/build/smart-contracts/best-practices/anti-patterns",
       "destination": "https://cadence-lang.org/docs/1.0/anti-patterns",
       "permanent": true
@@ -1205,25 +1224,6 @@
     {
       "source": "/build/smart-contracts/best-practices/design-patterns",
       "destination": "https://cadence-lang.org/docs/1.0/design-patterns",
-=======
-      "source": "/evm/build/wallets-and-configurations",
-      "destination": "/evm/guides/integrating-metamask",
-      "permanent": true
-    },
-    {
-      "source": "/evm/advanced/:path*",
-      "destination": "/evm/:path*",
-      "permanent": true
-    },
-    {
-      "source": "/evm/build/:path*",
-      "destination": "/evm/:path*",
-      "permanent": true
-    },
-    {
-      "source": "/evm/tools/:path*",
-      "destination": "/evm/:path*",
->>>>>>> 927744d7
       "permanent": true
     }
   ]
