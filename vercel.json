{
  "cleanUrls": true,
  "trailingSlash": false,
  "redirects": [
    {
      "source": "/:path*(.mdx?$)",
      "destination": "/:path",
      "permanent": true
    },
    {
      "source": "/build",
      "destination": "/build/flow",
      "permanent": true
    },
    {
      "source": "/flow",
      "destination": "/concepts/start-here",
      "permanent": true
    },
    {
      "source": "/concepts/core-contracts/nft-standard",
      "destination": "/build/core-contracts/flow-nft",
      "permanent": true
    },
    {
      "source": "/flow/core-contracts/:path*",
      "destination": "/build/core-contracts/:path*",
      "permanent": true
    },
    {
      "source": "/flow/dapp-development",
      "destination": "/guides/flow-app-quickstart",
      "permanent": true
    },
    {
      "source": "/flow/dapp-development/:path*",
      "destination": "/guides/flow-app-quickstart",
      "permanent": true
    },
    {
      "source": "/flow/developer-portal/:path*",
      "destination": "/community-resources/developer-portal/:path*",
      "permanent": true
    },
    {
      "source": "/flow/flow-ft/:path*",
      "destination": "/concepts/token-standards/flow-ft/:path*",
      "permanent": true
    },
    {
      "source": "/flow/flow-ft/overview",
      "destination": "/concepts/token-standards/flow-ft",
      "permanent": true
    },
    {
      "source": "/flow/flow-nft/:path*",
      "destination": "/concepts/token-standards/flow-nft/:path*",
      "permanent": true
    },
    {
      "source": "/flow/flow-nft/overview",
      "destination": "/concepts/token-standards/flow-nft",
      "permanent": true
    },
    {
      "source": "/flow/flow-token/:path*",
      "destination": "/concepts/flow-token/:path*",
      "permanent": true
    },
    {
      "source": "/flow/fungible-tokens",
      "destination": "/concepts/token-standards/fungible-tokens",
      "permanent": true
    },
    {
      "source": "/flow/nft-marketplace/:path*",
      "destination": "/guides/nft-marketplace",
      "permanent": true
    },
    {
      "source": "/guilds/deploying/:path*",
      "destination": "/build/smart-contracts/overview",
      "permanent": true
    },
    {
      "source": "/hybrid-custody/:path*",
      "destination": "/build/advanced-concepts/account-linking/:path*",
      "permanent": true
    },
    {
      "source": "/concepts/hybrid-custody/:path*",
      "destination": "/build/advanced-concepts/account-linking/:path*",
      "permanent": true
    },
    {
      "source": "/concepts/account-linking/guides/:path*",
      "destination": "/build/advanced-concepts/account-linking/:path*",
      "permanent": true
    },
    {
      "source": "/learn/concepts",
      "destination": "/concepts/intro",
      "permanent": true
    },
    {
      "source": "/learn/concepts/accessing-mainnet",
      "destination": "/networks/flow-networks/accessing-mainnet",
      "permanent": true
    },
    {
      "source": "/learn/concepts/accessing-sandboxnet",
      "destination": "/networks/flow-networks/accessing-sandboxnet",
      "permanent": true
    },
    {
      "source": "/learn/concepts/accessing-testnet",
      "destination": "/networks/flow-networks/accessing-testnet",
      "permanent": true
    },
    {
      "source": "/learn/concepts/accounts-and-keys",
      "destination": "/concepts/start-here/accounts-and-keys",
      "permanent": true
    },
    {
      "source": "/learn/concepts/delegation",
      "destination": "/networks/staking",
      "permanent": true
    },
    {
      "source": "/learn/concepts/governance",
      "destination": "/concepts/start-here/governance",
      "permanent": true
    },
    {
      "source": "/learn/concepts/networks",
      "destination": "/networks/flow-networks",
      "permanent": true
    },
    {
      "source": "/learn/concepts/slashing",
      "destination": "/networks/node-ops/node-operation/slashing",
      "permanent": true
    },
    {
      "source": "/learn/concepts/storage",
      "destination": "/concepts/start-here/storage",
      "permanent": true
    },
    {
      "source": "/learn/concepts/token-staking",
      "destination": "/networks/staking",
      "permanent": true
    },
    {
      "source": "/learn/concepts/transaction-lifecycle",
      "destination": "/concepts/start-here/transaction-lifecycle",
      "permanent": true
    },
    {
      "source": "/learn/concepts/transaction-signing",
      "destination": "/concepts/start-here/transaction-signing",
      "permanent": true
    },
    {
      "source": "/learn/concepts/variable-transaction-fees",
      "destination": "/concepts/start-here/variable-transaction-fees",
      "permanent": true
    },
    {
      "source": "/mobile/:path*",
      "destination": "/build/guides/mobile/:path*",
      "permanent": true
    },
    {
      "source": "/concepts/mobile/:path*",
      "destination": "/build/guides/mobile/:path*",
      "permanent": true
    },
    {
      "source": "/nodes",
      "destination": "/networks/nodes",
      "permanent": true
    },
    {
      "source": "/access-api",
      "destination": "/networks/node-ops/access-onchain-data/access-nodes/accessing-data/access-api",
      
      "permanent": true
    },
    {
      "source": "/nodes/access-api",
      "destination": "/networks/node-ops/access-onchain-data/access-nodes/accessing-data/access-api",
      "permanent": true
    },
    {
      "source": "/nodes/flow-port",
      "destination": "/networks/node-ops/nodes/flow-port",
      "permanent": true
    },
    {
      "source": "/nodes/flow-port/staking-guide",
      "destination": "/networks/flow-port/staking-guide",
      "permanent": true
    },
    {
      "source": "/nodes/node-operation/:path*",
      "destination": "/networks/node-ops/node-operation/:path*",
      "permanent": true
    },
    {
      "source": "/nodes/staking/:path*",
      "destination": "/networks/staking/:path*",
      "permanent": true
    },
    {
      "source": "/concepts/nodes/staking/:path*",
      "destination": "/networks/staking/:path*",
      "permanent": true
    },
    {
      "source": "/tools/fcl-js",
      "destination": "/tools/clients/fcl-js",
      "permanent": true
    },
    {
      "source": "/tools/fcl-js/reference/:path*",
      "destination": "/tools/clients/fcl-js/:path*",
      "permanent": true
    },
    {
      "source": "/tools/fcl-js/sdk-guidelines",
      "destination": "/tools/clients/fcl-js/sdk-guidelines",
      "permanent": true
    }, 
    {
      "source": "/tools/fcl-js/networks/:path*",
      "destination": "/tools/clients/fcl-js/:path*",
      "permanent": true
    },
    {
      "source": "/tools/fcl-js/tutorials/flow-app-quickstart",
      "destination": "/guides/flow-app-quickstart",
      "permanent": true
    },
    {
      "source": "/fcl/networks/:path(.*)",
      "destination": "/tools/clients/fcl-js/:path",
      "permanent": true
    },
    {
      "source": "/tools/flow-go-sdk/:path*",
      "destination": "/tools/clients/flow-go-sdk",
      "permanent": true
    },
    {
      "source": "/tools/unity-sdk/:path*",
      "destination": "/tools/clients/unity-sdk/:path*",
      "permanent": true
    },
    {
      "source": "/account-linking/:path*",
      "destination": "/build/advanced-concepts/account-linking/:path*",
      "permanent": true
    },
    {
      "source": "/flow/faq",
      "destination": "/networks/faq/backers",
      "permanent": true
    },
    {
      "source": "/tooling/fcl-js/tutorials/:path*",
      "destination": "/build/getting-started/quickstarts/fcl-quickstart",
      "permanent": true
    },
    {
      "source": "/fcl/:path*",
      "destination": "/tools/clients/fcl-js/:path*",
      "permanent": true
    },
    {
      "source": "/flow-token/backers",
      "destination": "/networks/faq/backers",
      "permanent": true
    },
    {
      "source": "/flow-token/staking/:path*",
      "destination": "/networks/node-ops/nodes/staking/:path*",
      "permanent": true
    },
    {
      "source": "/flow-token/:path*",
      "destination": "/concepts/flow-token/:path*",
      "permanent": true
    },
    {
      "source": "/cadence/core-contracts/:path*",
      "destination": "/concepts/core-contracts/:path*",
      "permanent": true
    },
    {
      "source": "/flow-cli/:path*",
      "destination": "/tools/flow-cli/:path*",
      "permanent": true
    },
    {
      "source": "/fcl-js/:path*",
      "destination": "/tools/clients/fcl-js/:path*",
      "permanent": true
    },
    {
      "source": "/flow-port/:path*",
      "destination": "/networks/flow-port/:path*",
      "permanent": true
    },
    {
      "source": "/fcl/tutorials/:path*",
      "destination": "/build/getting-started/quickstarts/fcl-quickstart",
      "permanent": true
    },
    {
      "source": "/nft-marketplace/:path*",
      "destination": "/guides/nft-marketplace",
      "permanent": true
    },
    {
      "source": "/tooling/nft-marketplace/:path*",
      "destination": "/guides/nft-marketplace/:path*",
      "permanent": true
    },
    {
      "source": "/tutorials/flow-dapp-anatomy",
      "destination": "/build/getting-started/app-architecture",
      "permanent": true
    },
    {
      "source": "/tutorials/fungible-tokens",
      "destination": "/guides/launch-token",
      "permanent": true
    },
    {
      "source": "/tutorials/flow-app-quickstart",
      "destination": "/guides/flow-app-quickstart",
      "permanent": true
    },
    {
      "source": "/tutorials/deployment",
      "destination": "/build/smart-contracts/deploying",
      "permanent": true
    },
    {
      "source": "/tutorials/testnet-testing",
      "destination": "/build/smart-contracts/testing",
      "permanent": true
    },
    {
      "source": "/tutorials/smart-contracts",
      "destination": "/build/smart-contracts/overview",
      "permanent": true
    },
    {
      "source": "/tutorials/mainnet-deployment",
      "destination": "/build/smart-contracts/deploying",
      "permanent": true
    },
    {
      "source": "/tutorials/testnet-deployment",
      "destination": "/build/smart-contracts/deploying",
      "permanent": true
    },
    {
      "source": "/tutorials/user-accounts-and-wallets",
      "destination": "/build/guides/flow-app-quickstart",
      "permanent": true
    },
    {
      "source": "/guides",
      "destination": "/guides/flow-app-quickstart",
      "permanent": true
    },
    {
      "source": "/tutorials/kitty-items/:path*",
      "destination": "/kitty-items/:path*",
      "permanent": true
    },
    {
      "source": "/kitty-items/:path*",
      "destination": "/guides/flow-app-quickstart",
      "permanent": true
    },
    {
      "source": "/flow-js-testing/:path*",
      "destination": "/tools/flow-js-testing/:path*",
      "permanent": true
    },
    {
      "source": "/concepts/accounts-and-keys",
      "destination": "/concepts/start-here/accounts-and-keys",
      "permanent": true
    },
    {
      "source": "/concepts/transaction-signing",
      "destination": "/concepts/start-here/transaction-signing",
      "permanent": true
    },
    {
      "source": "/concepts/variable-transaction-fees",
      "destination": "/concepts/start-here/variable-transaction-fees",
      "permanent": true
    },
    {
      "source": "/core-contracts/:path*",
      "destination": "/build/core-contracts/:path*",
      "permanent": true
    },
    {
      "source": "/devtools/:path*",
      "destination": "/tools/:path*",
      "permanent": true
    },
    {
      "source": "/dapp-development/:path*",
      "destination": "/guides/flow-app-quickstart",
      "permanent": true
    },
    {
      "source": "/flow-go-sdk/:path*",
      "destination": "/tools/clients/flow-go-sdk/:path*",
      "permanent": true
    },
    {
      "source": "/emulator/:path*",
      "destination": "/tools/emulator/:path*",
      "permanent": true
    },
    {
      "source": "/docs",
      "destination": "/",
      "permanent": true
    },
    {
      "source": "/docs/getting-started-1",
      "destination": "/getting-started",
      "permanent": true
    },
    {
      "source": "/docs/setting-up-a-node",
      "destination": "/networks/node-ops",
      "permanent": true
    },
    {
      "source": "/networks/node-ops/nodes/node-operation",
      "destination": "/networks/node-ops",
      "permanent": true
    },
    {
      "source": "/staking/:path*",
      "destination": "/networks/staking/:path*",
      "permanent": true
    },
    {
      "source": "/status",
      "destination": "https://status.onflow.org/",
      "permanent": true
    },
    {
      "source": "/tooling/flow-cli/:path*",
      "destination": "/tools/flow-cli/:path*",
      "permanent": true
    },
    {
      "source": "/tools/flow-cli/account-add-contract",
      "destination": "/tools/flow-cli/accounts/account-add-contract",
      "permanent": true
    },
    {
      "source": "/tools/flow-cli/account-remove-contract",
      "destination": "/tools/flow-cli/accounts/account-remove-contract",
      "permanent": true
    },
    {
      "source": "/tools/flow-cli/account-staking-info(.*)",
      "destination": "/tools/flow-cli/accounts/account-staking-info",
      "permanent": true
    },
    {
      "source": "/tools/flow-cli/account-update-contract",
      "destination": "/tools/flow-cli/accounts/account-update-contract",
      "permanent": true
    },
    {
<<<<<<< HEAD
      "source": "/nodes/staking",
      "destination": "/concepts/staking"
    },
    {
      "source": "/nodes/staking/:path(.*)",
      "destination": "/concepts/staking/:path"
=======
      "source": "/tools/flow-cli/build-transactions",
      "destination": "/tools/flow-cli/transactions/build-transactions",
      "permanent": true
>>>>>>> cecd7c5d
    },
    {
      "source": "/tools/flow-cli/complex-transactions",
      "destination": "/tools/flow-cli/transactions/complex-transactions",
      "permanent": true
    },
    {
      "source": "/tools/flow-cli/configuration",
      "destination": "/tools/flow-cli/flow.json/configuration",
      "permanent": true
    },
    {
      "source": "/tools/flow-cli/create-accounts",
      "destination": "/tools/flow-cli/accounts/create-accounts",
      "permanent": true
    },
    {
      "source": "/tools/flow-cli/decode-keys",
      "destination": "/tools/flow-cli/keys/decode-keys",
      "permanent": true
    },
    {
      "source": "/tools/flow-cli/decode-transactions",
      "destination": "/tools/flow-cli/transactions/decode-transactions",
      "permanent": true
    },
    {
      "source": "/tools/flow-cli/deploy-project-contracts",
      "destination": "/tools/flow-cli/deployment/deploy-project-contracts",
      "permanent": true
    },
    {
      "source": "/tools/flow-cli/derive-keys",
      "destination": "/tools/flow-cli/keys/derive-keys",
      "permanent": true
    },
    {
      "source": "/tools/flow-cli/emulator-snapshot",
      "destination": "/tools/flow-cli/deployments/emulator-snapshot",
      "permanent": true
    },
    {
      "source": "/tools/flow-cli/generate-keys",
      "destination": "/tools/flow-cli/keys/generate-keys",
      "permanent": true
    },
    {
      "source": "/tools/flow-cli/get-accounts",
      "destination": "/tools/flow-cli/accounts/get-accounts",
      "permanent": true
    },
    {
      "source": "/tools/flow-cli/get-blocks",
      "destination": "/tools/flow-cli/get-flow-data/get-blocks",
      "permanent": true
    },
    {
      "source": "/tools/flow-cli/get-collections",
      "destination": "/tools/flow-cli/get-flow-data/get-collections",
      "permanent": true
    },
    {
      "source": "/tools/flow-cli/get-events",
      "destination": "/tools/flow-cli/get-flow-data/get-events",
      "permanent": true
    },
    {
      "source": "/tools/flow-cli/get-status",
      "destination": "/tools/flow-cli/get-flow-data/get-status",
      "permanent": true
    },
    {
      "source": "/tools/flow-cli/get-transactions",
      "destination": "/tools/flow-cli/transactions/get-transactions",
      "permanent": true
    },
    {
      "source": "/tools/flow-cli/initialize-configuration",
      "destination": "/tools/flow-cli/flow.json/initialize-configuration",
      "permanent": true
    },
    {
      "source": "/tools/flow-cli/manage-configuration",
      "destination": "/tools/flow-cli/flow.json/manage-configuration",
      "permanent": true
    },
    {
      "source": "/tools/flow-cli/project-app",
      "destination": "/tools/flow-cli/utils/project-app",
      "permanent": true
    },
    {
      "source": "/tools/flow-cli/project-contracts",
      "destination": "/tools/flow-cli/deployment/project-contracts",
      "permanent": true
    },
    {
      "source": "/tools/flow-cli/security",
      "destination": "/tools/flow-cli/flow.json/security",
      "permanent": true
    },
    {
      "source": "/tools/flow-cli/send-signed-transactions",
      "destination": "/tools/flow-cli/transactions/send-signed-transactions",
      "permanent": true
    },
    {
      "source": "/tools/flow-cli/send-transactions",
      "destination": "/tools/flow-cli/transactions/send-transactions",
      "permanent": true
    },
    {
      "source": "/tools/flow-cli/sign-transaction",
      "destination": "/tools/flow-cli/transactions/sign-transaction",
      "permanent": true
    },
    {
      "source": "/tools/flow-cli/signature-generate",
      "destination": "/tools/flow-cli/utils/signature-generate",
      "permanent": true
    },
    {
      "source": "/tools/flow-cli/signature-verify",
      "destination": "/tools/flow-cli/utils/signature-verify",
      "permanent": true
    },
    {
      "source": "/tools/flow-cli/snapshot-save",
      "destination": "/tools/flow-cli/utils/snapshot-save",
      "permanent": true
    },
    {
      "source": "/tools/flow-cli/start-emulator",
      "destination": "/tools/flow-cli/deployments/start-emulator",
      "permanent": true
    },
    {
      "source": "/tools/flow-cli/tools",
      "destination": "/tools/flow-cli/utils/tools",
      "permanent": true
    },
    {
      "source": "/node-operation/:path*",
      "destination": "/networks/node-ops/node-operation/:path*",
      "permanent": true
    },
    {
      "source": "/concepts/storage",
      "destination": "/concepts/start-here/storage",
      "permanent": true
    },
    {
<<<<<<< HEAD
      "source": "/fcl-js/sdk-guidelines",
      "destination": "/tooling/fcl-js/sdk-guidelines"
    },
    {
      "source": "/tools/fcl-js/reference/transactions",
      "destination": "/tooling/fcl-js/transactions"
=======
      "source": "/bounties/responsible-disclosure",
      "destination": "https://flow.com/flow-responsible-disclosure",
      "permanent": true
>>>>>>> cecd7c5d
    },
    {
      "source": "/tooling/fcl-dev-wallet/:path*",
      "destination": "/tools/fcl-dev-wallet/:path*",
      "permanent": true
    },
    {
      "source": "/tooling/flow-js-testing/:path*",
      "destination": "/tools/flow-js-testing/:path*",
      "permanent": true
    },
    {
      "source": "/tooling/nft-catalog/(.*)",
      "destination": "/tools/nft-catalog/",
      "permanent": true
    },
    {
      "source": "/tooling/nft-marketplace/:path*",
      "destination": "/tools/nft-marketplace/:path*",
      "permanent": true
    },
    {
      "source": "/tooling/vscode-extension/:path*",
      "destination": "/tools/vscode-extension/:path*",
      "permanent": true
    },
    {
      "source": "/tooling/fcl-js/:path*",
      "destination": "/tools/clients/fcl-js/:path*",
      "permanent": true
    },
    {
      "source": "/tooling/flow-go-sdk/:path*",
      "destination": "/tools/clients/flow-go-sdk/:path*",
      "permanent": true
    },
    {
      "source": "/tooling/unity-sdk/:path*",
      "destination": "/tools/clients/unity-sdk/:path*",
      "permanent": true
    },
    {
      "source": "/tooling/:path*",
      "destination": "/tools/:path*",
      "permanent": true
    },
    {
      "source": "/learn",
      "destination": "https://academy.ecdao.org/en",
      "permanent": true
    },
    {
      "source": "/community",
      "destination": "/community-resources"
    },
    {
      "source": "/concepts/staking/:path*",
      "destination": "/networks/staking/:path*",
      "permanent": true
    },
    {
      "source": "/concepts/nodes/:path*",
      "destination": "/networks/node-ops/nodes/:path*",
      "permanent": true
    },
    {
      "source": "/concepts/flow-token/available-wallets",
      "destination": "/tools/wallets",
      "permanent": true
    },
    {
      "source": "/concepts/account-linking/:path*",
      "destination": "/build/advanced-concepts/account-linking/:path*",
      "permanent": true
    },
    {
      "source": "/tools/wallets",
      "destination": "/community-resources/wallets",
      "permanent": true
    },
    {
      "source": "/tools/bridges",
      "destination": "/overview/getting-started/bridges",
      "permanent": true
    },
    {
      "source": "/tools/network-faucets",
      "destination": "/overview/getting-started/faucets",
      "permanent": true
    },
    {
      "source": "/tools/block-explorers",
      "destination": "/overview/getting-started/block-explorers",
      "permanent": true
    },
    {
      "source": "/tools/toolchains/:path*",
      "destination": "/tools/:path*",
      "permanent": true
    },
    {
      "source": "/tools/fcl-dev-wallet/:path*",
      "destination": "/tools/flow-dev-wallet/:path*",
      "permanent": true
    },
    {
      "source": "/tools/nft-catalog/(.+)",
      "destination": "/tools/nft-catalog",
      "permanent": true
    },
    {
      "source": "/tools/intro",
      "destination": "/tools/flow-cli",
      "permanent": true
    },
    {
      "source": "/building-on-flow/run-and-secure/node-operation/:path",
      "destination": "/networks/node-ops/node-operation/:path*",
      "permanent": true
    },
    {
      "source": "/concepts/start-here",
      "destination": "/build/flow",
      "permanent": true
    },
    {
      "source": "/docs/node-roles",
      "destination": "/networks/node-ops/node-operation/node-roles",
      "permanent": true
    },
    {
      "source": "/build/mobile/monster-maker",
      "destination": "/build/guides/mobile/ios-quickstart",
      "permanent": true
    },
    {
      "source": "/build/mobile/:path*",
      "destination": "/build/guides/mobile/:path*",
      "permanent": true
    },
    {
      "source": "/build/mobile",
      "destination": "/build/guides/mobile/overview",
      "permanent": true
    },
    {
      "source": "/building-on-flow/mobile",
      "destination": "/build/guides/mobile/overview",
      "permanent": true
    },
    {
      "source": "/getting-started/hello-world",
      "destination": "/build/getting-started/quickstarts/hello-world",
      "permanent": true
    },
    {
      "source": "/getting-started/flow-cli",
      "destination": "/build/getting-started/quickstarts/flow-cli",
      "permanent": true
    },
    {
      "source": "/getting-started/fcl-quickstart",
      "destination": "/build/getting-started/quickstarts/fcl-quickstart",
      "permanent": true
    },
    {
      "source": "/build/getting-started/local-development/app-architecture",
      "destination": "/build/getting-started/app-architecture",
      "permanent": true
    },
    {
      "source": "/concepts/blocks",
      "destination": "/build/key-concepts/blocks",
      "permanent": true
    },
    {
      "source": "/guides/deploying/overview",
      "destination": "/build/smart-contracts/deploying",
      "permanent": true
    },
    {
      "source": "/concepts/flow-networks",
      "destination": "/networks/flow-networks",
      "permanent": true
    },
    {
      "source": "/guides/deploying/mainnet-deployment",
      "destination": "/build/smart-contracts/deploying",
      "permanent": true
    },
    {
      "source": "/guides/deploying/testnet-deployment",
      "destination": "/build/smart-contracts/deploying",
      "permanent": true
    },
    {
      "source": "/concepts/intro",
      "destination": "/build/flow",
      "permanent": true
    },
    {
      "source": "/references/core-contracts/:path*",
      "destination": "/build/core-contracts/:path*",
      "permanent": true
    },
    {
      "source": "/build/flow-networks/:path*",
      "destination": "/networks/flow-networks/:path*",
      "permanent": true
    },
    {
      "source": "/build/run-and-secure/staking/stake-slashing",
      "destination": "/networks/node-ops/nodes/slashing",
      "permanent": true
    },
    {
      "source": "/build/run-and-secure/staking/schedule",
      "destination": "/networks/staking/schedule",
      "permanent": true
    },
    {
      "source": "/build/run-and-secure/:path*",
      "destination": "/references/run-and-secure/:path*",
      "permanent": true
    },
    {
      "source": "/references/run-and-secure/nodes/:path*",
      "destination": "/networks/:path*",
      "permanent": true
    },
    {
      "source": "/references/run-and-secure/staking/schedule",
      "destination": "/networks/staking/schedule",
      "permanent": true
    },
    {
      "source": "/node-ops/node-operation/:path*",
      "destination": "/networks/node-ops/node-operation/:path*",
      "permanent": true
    },
    {
      "source": "/node-ops/running-node",
      "destination": "/networks/node-ops",
      "permanent": true
    },
    {
      "source": "/references/run-and-secure/nodes/node-operation/:path*",
      "destination": "/architecture/node-ops/node-operation/:path*",
      "permanent": true
    },
    {
      "source": "/overview/getting-started/block-explorers",
      "destination": "/community-resources/block-explorers",
      "permanent": true
    },
    {
      "source": "/overview/getting-started/bridges",
      "destination": "/community-resources/bridges",
      "permanent": true
    },
    {
      "source": "/overview/getting-started/network-faucets",
      "destination": "/community-resources/faucets",
      "permanent": true
    },
    {
      "source": "/overview/getting-started/projects",
      "destination": "/community-resources/projects",
      "permanent": true
    },
    {
      "source": "/overview/getting-started/wallets",
      "destination": "/community-resources/wallets",
      "permanent": true
    },
    {
      "source": "/overview/dive-in/flix",
      "destination": "/build/advanced-concepts/flix",
      "permanent": true
    },
    {
      "source": "/overview/dive-in/governance",
      "destination": "/networks/governance",
      "permanent": true
    },
    {
      "source": "/concepts/start-here/storage",
      "destination": "/build/key-concepts/fees#storage",
      "permanent": true
    },
    {
      "source": "/concepts/flow-token",
      "destination": "/build/key-concepts/flow-token",
      "permanent": true
    },
    {
      "source": "/concepts/start-here/variable-transaction-fees",
      "destination": "/build/key-concepts/fees",
      "permanent": true
    },
    {
      "source": "/concepts/start-here/accounts-and-keys",
      "destination": "/build/key-concepts/accounts",
      "permanent": true
    },
    {
      "source": "/concepts/token-standards/fungible-tokens",
      "destination": "/overview/dive-in/fungible-tokens",
      "permanent": true
    },
    {
      "source": "/guides/launch-token",
      "destination": "/guides/fungible-token",
      "permanent": true
    },
    {
      "source": "/build/key-concepts/:path*",
      "destination": "/build/basics/:path*",
      "permanent": true
    },
    {
      "source": "/flow/faq/:path*",
      "destination": "/networks/faq/:path*",
      "permanent": true
    },
    {
      "source": "/getting-started",
      "destination": "/build/getting-started/app-architecture",
      "permanent": true
    },
    {
      "source": "/guides/:path*",
      "destination": "/build/guides/:path*",
      "permanent": true
    },
    {
      "source": "/next/guides/:path*",
      "destination": "/next/build/guides/:path*",
      "permanent": true
    },
    {
      "source": "/build/getting-started/testing",
      "destination": "/build/smart-contracts/testing",
      "permanent": true
    },
    {
      "source": "/next/build/getting-started/testing",
      "destination": "/next/build/smart-contracts/testing",
      "permanent": true
    },
    {
      "source": "/cadence/:path*",
      "destination": "https://cadence-lang.org/docs/:path*",
      "permanent": true
    },
    {
      "source": "/next/cadence/:path*",
      "destination": "https://cadence-lang.org/docs/next/:path*",
      "permanent": true
    },
    {
      "source": "/next/:path*",
      "destination": "/:path*",
      "permanent": true
    },
    {
      "source": "/references/run-and-secure/nodes",
      "destination": "/architecture/node-ops",
      "permanent": true
    },
    {
      "source": "/references/run-and-secure/node-operation/:path*",
      "destination": "/architecture/node-ops/node-operation/:path*",
      "permanent": true
    },
    {
      "source": "/build/smart-contracts/cadence-reference/json-cadence-spec",
      "destination": "https://cadencelang.dev/docs/1.0/json-cadence-spec",
      "permanent": true
    },
    {
      "source": "/build/cadence-migration-guide",
      "destination": "https://cadence-lang.org/docs/cadence_migration_guide",
      "permanent": true
    },
    {
      "source": "/build/building-vs-other-chains",
      "destination": "/build/differences-vs-evm",
      "permanent": true
    },
    {
      "source": "/build/advanced-concepts/account-abstraction",
      "destination": "/build/differences-vs-evm/account-abstraction",
      "permanent": true
    },
    {
      "source": "/build/advanced-concepts/transaction-time/:path*",
      "destination": "/build/differences-vs-evm/transaction-time/:path*",
      "permanent": true
    },
    {
      "source": "/build/advanced-concepts/account-linking/:path*",
      "destination": "/build/guides/account-linking/:path*",
      "permanent": true
    },
    {
      "source": "/networks/node-ops/nodes/node-operation/observer-node",
      "destination": "/networks/node-ops/access-onchain-data/light-nodes/observer-node",
      "permanent": true
    },
    {
      "source": "/networks/node-ops/nodes/node-operation/access-node-setup",
      "destination": "/networks/node-ops/access-onchain-data/access-nodes/access-node-setup",
      "permanent": true
    },
    {
      "source": "/networks/node-ops/nodes/access-api",
      "destination": "/networks/node-ops/access-onchain-data/access-nodes/accessing-data/access-api",
      "permanent": true
    },
    {
      "source": "/networks/node-ops/nodes/node-operation/:path*",
      "destination": "/networks/node-operation/:path*",
      "permanent": true
    },
    {
      "source": "/community-resources/:path*",
      "destination": "/ecosystem/:path*",
      "permanent": true
    },
    {
      "source": "/build/basics/smart-contracts",
      "destination": "/build/smart-contracts/overview"
    },
    {
      "source": "networks/flow-networks/accessing-crescendo",
      "destination": "/networks/flow-networks/accessing-previewnet",
      "permanent": true
    },
    {
      "source": "/evm/Build/:path*",
      "destination": "/evm/build/:path*",
      "permanent": true
    },
    {
      "source": "/evm/Tools/:path*",
      "destination": "/evm/tools/:path*",
      "permanent": true
    },
    {
      "source": "/evm/Advanced/:path*",
      "destination": "/evm/Advanced/:path*",
      "permanent": true
    },
    {
      "source": "/evm/build/Guides/:path*",
      "destination": "/evm/build/guides/:path*",
      "permanent": true
    },
    {
      "source": "/evm/build/guides/Deploy%20Solidity%20Contract/deploy-solidity-contract-with-hardhat",
      "destination": "/evm/build/guides/deploy-contract/using-hardhat",
      "permanent": true
    },
    {
      "source": "/evm/build/guides/Deploy%20Solidity%20Contract/deploy-solidity-contract-with-remix",
      "destination": "/evm/build/guides/deploy-contract/using-remix",
      "permanent": true
    },
    {
      "source": "/tutorials/contract-testing",
      "destination": "/build/smart-contracts/testing",
      "permanent": true
    },
    {
      "source": "/tutorials/intro",
      "destination": "/build/guides/flow-app-quickstart",
      "permanent": true
    },
    {
      "source": "/mainnet-account-setup",
      "destination": "/networks/flow-networks/accessing-mainnet",
      "permanent": true
    },
    {
      "source": "/tutorials/DappArchitectures",
      "destination": "/build/getting-started/app-architecture",
      "permanent": true
    },
    {
      "source": "/tutorials/NFT-drop-styles",
      "destination": "/build/guides/nft",
      "permanent": true
    },
    {
      "source": "/tutorials/dapp-infrastructure",
      "destination": "/build/getting-started/app-architecture",
      "permanent": true
    },
    {
      "source": "/overview/dive-in/fungible-tokens",
      "destination": "/build/guides/fungible-token",
      "permanent": true
    },
    {
      "source": "/build/guides/account-linking/guides/:path*",
      "destination": "/build/guides/account-linking",
      "permanent": true
    },
    {
      "source": "/build/guides/mobile",
      "destination": "/build/guides/mobile/overview",
      "permanent": true
    },
    {
      "source": "/build/guides/nft-marketplace",
      "destination": "https://cadence-lang.org/docs/tutorial/marketplace-compose",
      "permanent": true
    },
    {
      "source": "/networks/node-ops/node-operation",
      "destination": "/networks/node-ops",
      "permanent": true
    },
    {
      "source": "/networks/node-ops/node-operation/access-node-setup",
      "destination": "/networks/node-ops/access-onchain-data/access-nodes/access-node-setup",
      "permanent": true
    },
    {
      "source": "/networks/node-ops/node-operation/FAQ",
      "destination": "/networks/node-ops/node-operation/faq",
      "permanent": true
    },
    {
      "source": "/networks/node-ops/node-operation/observer-node",
      "destination": "/networks/node-ops/access-onchain-data/light-nodes/observer-node",
      "permanent": true
    },
    {
      "source": "/references/run-and-secure/staking/schedule",
      "destination": "/networks/staking/schedule",
      "permanent": true
    }
  ]
}<|MERGE_RESOLUTION|>--- conflicted
+++ resolved
@@ -489,18 +489,9 @@
       "permanent": true
     },
     {
-<<<<<<< HEAD
-      "source": "/nodes/staking",
-      "destination": "/concepts/staking"
-    },
-    {
-      "source": "/nodes/staking/:path(.*)",
-      "destination": "/concepts/staking/:path"
-=======
       "source": "/tools/flow-cli/build-transactions",
       "destination": "/tools/flow-cli/transactions/build-transactions",
       "permanent": true
->>>>>>> cecd7c5d
     },
     {
       "source": "/tools/flow-cli/complex-transactions",
@@ -653,18 +644,9 @@
       "permanent": true
     },
     {
-<<<<<<< HEAD
-      "source": "/fcl-js/sdk-guidelines",
-      "destination": "/tooling/fcl-js/sdk-guidelines"
-    },
-    {
-      "source": "/tools/fcl-js/reference/transactions",
-      "destination": "/tooling/fcl-js/transactions"
-=======
       "source": "/bounties/responsible-disclosure",
       "destination": "https://flow.com/flow-responsible-disclosure",
       "permanent": true
->>>>>>> cecd7c5d
     },
     {
       "source": "/tooling/fcl-dev-wallet/:path*",
