{
  "cleanUrls": true,
  "trailingSlash": false,
  "redirects": [
    {
      "source": "/:path*(.mdx?$)",
      "destination": "/:path",
      "permanent": true
    },
    {
      "source": "/cadence",
      "destination": "/cadence/intro",
      "permanent": true
    },
    {
      "source": "/build",
      "destination": "/build/flow",
      "permanent": true
    },
    {
      "source": "/flow",
      "destination": "/concepts/start-here",
      "permanent": true
    },
    {
      "source": "/cadence/msg-sender",
      "destination": "/cadence/solidity-to-cadence#msgsender-considered-harmful",
      "permanent": true
    },
    {
      "source": "/concepts/core-contracts/nft-standard",
      "destination": "/references/core-contracts/flow-nft",
      "permanent": true
    },
    {
      "source": "/flow/core-contracts/:path*",
      "destination": "/references/core-contracts/:path*",
      "permanent": true
    },
    {
      "source": "/flow/dapp-development",
      "destination": "/guides/flow-app-quickstart",
      "permanent": true
    },
    {
      "source": "/flow/dapp-development/:path*",
      "destination": "/guides/flow-app-quickstart",
      "permanent": true
    },
    {
      "source": "/flow/developer-portal/:path*",
      "destination": "/community-resources/developer-portal/:path*",
      "permanent": true
    },
    {
      "source": "/flow/flow-ft/:path*",
      "destination": "/concepts/token-standards/flow-ft/:path*",
      "permanent": true
    },
    {
      "source": "/flow/flow-ft/overview",
      "destination": "/concepts/token-standards/flow-ft",
      "permanent": true
    },
    {
      "source": "/flow/flow-nft/:path*",
      "destination": "/concepts/token-standards/flow-nft/:path*",
      "permanent": true
    },
    {
      "source": "/flow/flow-nft/overview",
      "destination": "/concepts/token-standards/flow-nft",
      "permanent": true
    },
    {
      "source": "/flow/flow-token/:path*",
      "destination": "/concepts/flow-token/:path*",
      "permanent": true
    },
    {
      "source": "/flow/fungible-tokens",
      "destination": "/concepts/token-standards/fungible-tokens",
      "permanent": true
    },
    {
      "source": "/flow/nft-marketplace/:path*",
      "destination": "/guides/nft-marketplace",
      "permanent": true
    },
    {
      "source": "/guilds/deploying/:path*",
      "destination": "/guides/smart-contracts/overview",
      "permanent": true
    },
    {
      "source": "/hybrid-custody/:path*",
      "destination": "/concepts/account-linking/:path*",
      "permanent": true
    },
    {
      "source": "/concepts/hybrid-custody/:path*",
      "destination": "/concepts/account-linking/:path*",
      "permanent": true
    },
    {
      "source": "/concepts/account-linking/guides/:path*",
      "destination": "/concepts/account-linking/child-accounts",
      "permanent": true
    },
    {
      "source": "/learn/concepts",
      "destination": "/concepts/intro",
      "permanent": true
    },
    {
      "source": "/learn/concepts/accessing-mainnet",
      "destination": "/references/flow-networks/accessing-mainnet",
      "permanent": true
    },
    {
      "source": "/learn/concepts/accessing-sandboxnet",
      "destination": "/references/flow-networks/accessing-sandboxnet",
      "permanent": true
    },
    {
      "source": "/learn/concepts/accessing-testnet",
      "destination": "/references/flow-networks/accessing-testnet",
      "permanent": true
    },
    {
      "source": "/learn/concepts/accounts-and-keys",
      "destination": "/concepts/start-here/accounts-and-keys",
      "permanent": true
    },
    {
      "source": "/learn/concepts/delegation",
      "destination": "/references/run-and-secure/staking",
      "permanent": true
    },
    {
      "source": "/learn/concepts/governance",
      "destination": "/concepts/start-here/governance",
      "permanent": true
    },
    {
      "source": "/learn/concepts/networks",
      "destination": "/references/flow-networks",
      "permanent": true
    },
    {
      "source": "/learn/concepts/slashing",
      "destination": "/references/run-and-secure/nodes/slashing",
      "permanent": true
    },
    {
      "source": "/learn/concepts/storage",
      "destination": "/concepts/start-here/storage",
      "permanent": true
    },
    {
      "source": "/learn/concepts/token-staking",
      "destination": "/references/run-and-secure/staking",
      "permanent": true
    },
    {
      "source": "/learn/concepts/transaction-lifecycle",
      "destination": "/concepts/start-here/transaction-lifecycle",
      "permanent": true
    },
    {
      "source": "/learn/concepts/transaction-signing",
      "destination": "/concepts/start-here/transaction-signing",
      "permanent": true
    },
    {
      "source": "/learn/concepts/variable-transaction-fees",
      "destination": "/concepts/start-here/variable-transaction-fees",
      "permanent": true
    },
    {
      "source": "/mobile/:path*",
      "destination": "/build/mobile/:path*",
      "permanent": true
    },
    {
      "source": "/concepts/mobile/:path*",
      "destination": "/build/mobile/:path*",
      "permanent": true
    },
    {
      "source": "/nodes",
      "destination": "/references/run-and-secure/nodes",
      "permanent": true
    },
    {
      "source": "/access-api",
      "destination": "/references/run-and-secure/nodes/access-api",
      "permanent": true
    },
    {
      "source": "/nodes/access-api",
      "destination": "/references/run-and-secure/nodes/access-api",
      "permanent": true
    },
    {
      "source": "/nodes/access-api-rate-limits",
      "destination": "/references/run-and-secure/nodes/access-api-rate-limits",
      "permanent": true
    },
    {
      "source": "/nodes/archive-access-api",
      "destination": "/references/run-and-secure/nodes/archive-access-api",
      "permanent": true
    },
    {
      "source": "/nodes/archive-api-rate-limits",
      "destination": "/references/run-and-secure/nodes/archive-api-rate-limits",
      "permanent": true
    },
    {
      "source": "/nodes/flow-port",
      "destination": "/references/run-and-secure/nodes/flow-port",
      "permanent": true
    },
    {
      "source": "/nodes/flow-port/staking-guide",
      "destination": "/references/run-and-secure/nodes/flow-port/staking-guide",
      "permanent": true
    },
    {
      "source": "/nodes/node-operation/:path*",
      "destination": "/references/run-and-secure/node-operation/:path*",
      "permanent": true
    },
    {
      "source": "/nodes/staking/:path*",
      "destination": "/references/run-and-secure/staking/:path*",
      "permanent": true
    },
    {
      "source": "/concepts/nodes/staking/:path*",
      "destination": "/references/run-and-secure/staking/:path*",
      "permanent": true
    },
    {
      "source": "/tools/fcl-js",
      "destination": "/tools/clients/fcl-js",
      "permanent": true
    },
    {
      "source": "/tools/fcl-js/reference/:path*",
      "destination": "/tools/clients/fcl-js/:path*",
      "permanent": true
    },
    {
      "source": "/tools/fcl-js/tutorials/flow-app-quickstart",
      "destination": "/guides/flow-app-quickstart",
      "permanent": true
    },
    {
      "source": "/fcl/reference/:path(.*)",
      "destination": "/tools/clients/fcl-js/:path",
      "permanent": true
    },
    {
      "source": "/tools/flow-go-sdk/:path*",
      "destination": "/tools/clients/flow-go-sdk",
      "permanent": true
    },
    {
      "source": "/tools/unity-sdk/:path*",
      "destination": "/tools/clients/unity-sdk/:path*",
      "permanent": true
    },
    {
      "source": "/account-linking/:path*",
      "destination": "/concepts/account-linking/:path*",
      "permanent": true
    },
    {
      "source": "/cadence/style-guide",
      "destination": "/cadence/styleguide/project-development-tips",
      "permanent": true
    },
    {
      "source": "/cadence/style-guide/project-development-tips",
      "destination": "/cadence/styleguide/project-development-tips",
      "permanent": true
    },
    {
      "source": "/flow/faq",
      "destination": "/references/run-and-secure/nodes/faq/backers",
      "permanent": true
    },
    {
      "source": "/cadence/tutorial",
      "destination": "/cadence/tutorial/first-steps",
      "permanent": true
    },
    {
      "source": "/cadence/tutorial/01-first-steps",
      "destination": "/cadence/tutorial/first-steps",
      "permanent": true
    },
    {
      "source": "/cadence/tutorial/02-hello-world",
      "destination": "/cadence/tutorial/hello-world",
      "permanent": true
    },
    {
      "source": "/cadence/tutorial/03-resources",
      "destination": "/cadence/tutorial/resources",
      "permanent": true
    },
    {
      "source": "/cadence/tutorial/04-capabilities",
      "destination": "/cadence/tutorial/capabilities",
      "permanent": true
    },
    {
      "source": "/cadence/tutorial/05-non-fungible-tokens-1",
      "destination": "/cadence/tutorial/non-fungible-tokens-1",
      "permanent": true
    },
    {
      "source": "/cadence/tutorial/05-non-fungible-tokens-2",
      "destination": "/cadence/tutorial/non-fungible-tokens-2",
      "permanent": true
    },
    {
      "source": "/cadence/tutorial/06-fungible-tokens",
      "destination": "/cadence/tutorial/fungible-tokens",
      "permanent": true
    },
    {
      "source": "/cadence/tutorial/07-marketplace-setup",
      "destination": "/cadence/tutorial/marketplace-setup",
      "permanent": true
    },
    {
      "source": "/cadence/tutorial/08-marketplace-compose",
      "destination": "/cadence/tutorial/marketplace-compose",
      "permanent": true
    },
    {
      "source": "/cadence/tutorial/09-voting",
      "destination": "/cadence/tutorial/voting",
      "permanent": true
    },
    {
      "source": "/cadence/tutorial/10-resources-compose",
      "destination": "/cadence/tutorial/resources-compose",
      "permanent": true
    },
    {
      "source": "/tooling/fcl-js/tutorials/:path*",
      "destination": "/build/getting-started/quickstarts/fcl-quickstart",
      "permanent": true
    },
    {
      "source": "/fcl/:path*",
      "destination": "/tools/clients/fcl-js/:path*",
      "permanent": true
    },
    {
      "source": "/flow-token/backers",
      "destination": "/references/run-and-secure/nodes/faq/backers",
      "permanent": true
    },
    {
      "source": "/flow-token/staking/:path*",
      "destination": "/references/run-and-secure/staking/:path*",
      "permanent": true
    },
    {
      "source": "/flow-token/:path*",
      "destination": "/concepts/flow-token/:path*",
      "permanent": true
    },
    {
      "source": "/cadence/core-contracts/:path*",
      "destination": "/concepts/core-contracts/:path*",
      "permanent": true
    },
    {
      "source": "/flow-cli/:path*",
      "destination": "/tools/flow-cli/:path*",
      "permanent": true
    },
    {
      "source": "/fcl-js/:path*",
      "destination": "/tools/clients/fcl-js/:path*",
      "permanent": true
    },
    {
      "source": "/flow-port/:path*",
      "destination": "/references/run-and-secure/nodes/flow-port/:path*",
      "permanent": true
    },
    {
      "source": "/fcl/tutorials/:path*",
      "destination": "/build/getting-started/quickstarts/fcl-quickstart",
      "permanent": true
    },
    {
      "source": "/nft-marketplace/:path*",
      "destination": "/guides/nft-marketplace",
      "permanent": true
    },
    {
      "source": "/tooling/nft-marketplace/:path*",
      "destination": "/guides/nft-marketplace/:path*",
      "permanent": true
    },
    {
      "source": "/tutorials/flow-dapp-anatomy",
      "destination": "/build/getting-started/app-architecture",
      "permanent": true
    },
    {
      "source": "/tutorials/fungible-tokens",
      "destination": "/guides/launch-token",
      "permanent": true
    },
    {
      "source": "/tutorials/flow-app-quickstart",
      "destination": "/guides/flow-app-quickstart",
      "permanent": true
    },
    {
      "source": "/tutorials/deployment",
      "destination": "/guides/smart-contracts/deploying",
      "permanent": true
    },
    {
      "source": "/tutorials/testnet-testing",
      "destination": "/guides/smart-contracts/testing",
      "permanent": true
    },
    {
      "source": "/tutorials/smart-contracts",
      "destination": "/guides/smart-contracts/overview",
      "permanent": true
    },
    {
      "source": "/tutorials/mainnet-deployment",
      "destination": "/guides/smart-contracts/deploying",
      "permanent": true
    },
    {
      "source": "/tutorials/testnet-deployment",
      "destination": "/guides/smart-contracts/deploying",
      "permanent": true
    },
    {
      "source": "/tutorials/user-accounts-and-wallets",
      "destination": "/guides/smart-contracts/overview",
      "permanent": true
    },
    {
      "source": "/tutorials/user-accounts-and-wallets",
      "destination": "/guides/smart-contracts/overview",
      "permanent": true
    },
    {
      "source": "/guides",
      "destination": "/guides/flow-app-quickstart",
      "permanent": true
    },
    {
      "source": "/tutorials/kitty-items/:path*",
      "destination": "/kitty-items/:path*",
      "permanent": true
    },
    {
      "source": "/kitty-items/:path*",
      "destination": "/guides/flow-app-quickstart",
      "permanent": true
    },
    {
      "source": "/flow-js-testing/:path*",
      "destination": "/tools/flow-js-testing/:path*",
      "permanent": true
    },
    {
      "source": "/concepts/accounts-and-keys",
      "destination": "/concepts/start-here/accounts-and-keys",
      "permanent": true
    },
    {
      "source": "/concepts/transaction-signing",
      "destination": "/concepts/start-here/transaction-signing",
      "permanent": true
    },
    {
      "source": "/concepts/variable-transaction-fees",
      "destination": "/concepts/start-here/variable-transaction-fees",
      "permanent": true
    },
    {
      "source": "/core-contracts/:path*",
      "destination": "/references/core-contracts/:path*",
      "permanent": true
    },
    {
      "source": "/devtools/:path*",
      "destination": "/tools/:path*",
      "permanent": true
    },
    {
      "source": "/dapp-development/:path*",
      "destination": "/guides/flow-app-quickstart",
      "permanent": true
    },
    {
      "source": "/flow-go-sdk/:path*",
      "destination": "/tools/clients/flow-go-sdk/:path*",
      "permanent": true
    },
    {
      "source": "/emulator/:path*",
      "destination": "/tools/emulator/:path*",
      "permanent": true
    },
    {
      "source": "/docs",
      "destination": "/",
      "permanent": true
    },
    {
      "source": "/docs/cadence",
      "destination": "/cadence",
      "permanent": true
    },
    {
      "source": "/docs/getting-started-1",
      "destination": "/getting-started",
      "permanent": true
    },
    {
      "source": "/docs/setting-up-a-node",
      "destination": "/references/run-and-secure/node-operation",
      "permanent": true
    },
    {
      "source": "/staking/:path*",
      "destination": "/references/run-and-secure/staking/:path*",
      "permanent": true
    },
    {
      "source": "/status",
      "destination": "https://status.onflow.org/",
      "permanent": true
    },
    {
      "source": "/tooling/flow-cli/:path*",
      "destination": "/tools/flow-cli/:path*",
      "permanent": true
    },
    {
      "source": "/tools/flow-cli/account-add-contract",
      "destination": "/tools/flow-cli/accounts/account-add-contract",
      "permanent": true
    },
    {
      "source": "/tools/flow-cli/account-remove-contract",
      "destination": "/tools/flow-cli/accounts/account-remove-contract",
      "permanent": true
    },
    {
      "source": "/tools/flow-cli/account-staking-info(.*)",
      "destination": "/tools/flow-cli/accounts/account-staking-info",
      "permanent": true
    },
    {
      "source": "/tools/flow-cli/account-update-contract",
      "destination": "/tools/flow-cli/accounts/account-update-contract",
      "permanent": true
    },
    {
      "source": "/tools/flow-cli/build-transactions",
      "destination": "/tools/flow-cli/transactions/build-transactions",
      "permanent": true
    },
    {
      "source": "/tools/flow-cli/complex-transactions",
      "destination": "/tools/flow-cli/transactions/complex-transactions",
      "permanent": true
    },
    {
      "source": "/tools/flow-cli/configuration",
      "destination": "/tools/flow-cli/flow.json/configuration",
      "permanent": true
    },
    {
      "source": "/tools/flow-cli/create-accounts",
      "destination": "/tools/flow-cli/accounts/create-accounts",
      "permanent": true
    },
    {
      "source": "/tools/flow-cli/decode-keys",
      "destination": "/tools/flow-cli/keys/decode-keys",
      "permanent": true
    },
    {
      "source": "/tools/flow-cli/decode-transactions",
      "destination": "/tools/flow-cli/transactions/decode-transactions",
      "permanent": true
    },
    {
      "source": "/tools/flow-cli/deploy-project-contracts",
      "destination": "/tools/flow-cli/deployment/deploy-project-contracts",
      "permanent": true
    },
    {
      "source": "/tools/flow-cli/derive-keys",
      "destination": "/tools/flow-cli/keys/derive-keys",
      "permanent": true
    },
    {
      "source": "/tools/flow-cli/emulator-snapshot",
      "destination": "/tools/flow-cli/deployments/emulator-snapshot",
      "permanent": true
    },
    {
      "source": "/tools/flow-cli/generate-keys",
      "destination": "/tools/flow-cli/keys/generate-keys",
      "permanent": true
    },
    {
      "source": "/tools/flow-cli/get-accounts",
      "destination": "/tools/flow-cli/accounts/get-accounts",
      "permanent": true
    },
    {
      "source": "/tools/flow-cli/get-blocks",
      "destination": "/tools/flow-cli/get-flow-data/get-blocks",
      "permanent": true
    },
    {
      "source": "/tools/flow-cli/get-collections",
      "destination": "/tools/flow-cli/get-flow-data/get-collections",
      "permanent": true
    },
    {
      "source": "/tools/flow-cli/get-events",
      "destination": "/tools/flow-cli/get-flow-data/get-events",
      "permanent": true
    },
    {
      "source": "/tools/flow-cli/get-status",
      "destination": "/tools/flow-cli/get-flow-data/get-status",
      "permanent": true
    },
    {
      "source": "/tools/flow-cli/get-transactions",
      "destination": "/tools/flow-cli/transactions/get-transactions",
      "permanent": true
    },
    {
      "source": "/tools/flow-cli/initialize-configuration",
      "destination": "/tools/flow-cli/flow.json/initialize-configuration",
      "permanent": true
    },
    {
      "source": "/tools/flow-cli/manage-configuration",
      "destination": "/tools/flow-cli/flow.json/manage-configuration",
      "permanent": true
    },
    {
      "source": "/tools/flow-cli/project-app",
      "destination": "/tools/flow-cli/utils/project-app",
      "permanent": true
    },
    {
      "source": "/tools/flow-cli/project-contracts",
      "destination": "/tools/flow-cli/deployment/project-contracts",
      "permanent": true
    },
    {
      "source": "/tools/flow-cli/security",
      "destination": "/tools/flow-cli/flow.json/security",
      "permanent": true
    },
    {
      "source": "/tools/flow-cli/send-signed-transactions",
      "destination": "/tools/flow-cli/transactions/send-signed-transactions",
      "permanent": true
    },
    {
      "source": "/tools/flow-cli/send-transactions",
      "destination": "/tools/flow-cli/transactions/send-transactions",
      "permanent": true
    },
    {
      "source": "/tools/flow-cli/sign-transaction",
      "destination": "/tools/flow-cli/transactions/sign-transaction",
      "permanent": true
    },
    {
      "source": "/tools/flow-cli/signature-generate",
      "destination": "/tools/flow-cli/utils/signature-generate",
      "permanent": true
    },
    {
      "source": "/tools/flow-cli/signature-verify",
      "destination": "/tools/flow-cli/utils/signature-verify",
      "permanent": true
    },
    {
      "source": "/tools/flow-cli/snapshot-save",
      "destination": "/tools/flow-cli/utils/snapshot-save",
      "permanent": true
    },
    {
      "source": "/tools/flow-cli/start-emulator",
      "destination": "/tools/flow-cli/deployments/start-emulator",
      "permanent": true
    },
    {
      "source": "/tools/flow-cli/tools",
      "destination": "/tools/flow-cli/utils/tools",
      "permanent": true
    },
    {
      "source": "/node-operation/:path*",
      "destination": "/references/run-and-secure/node-operation/:path*",
      "permanent": true
    },
    {
      "source": "/concepts/storage",
      "destination": "/concepts/start-here/storage",
      "permanent": true
    },
    {
      "source": "/bounties/responsible-disclosure",
      "destination": "https://flow.com/flow-responsible-disclosure",
      "permanent": true
    },
    {
      "source": "/tooling/fcl-dev-wallet/:path*",
      "destination": "/tools/fcl-dev-wallet/:path*",
      "permanent": true
    },
    {
      "source": "/tooling/flow-js-testing/:path*",
      "destination": "/tools/flow-js-testing/:path*",
      "permanent": true
    },
    {
      "source": "/tooling/nft-catalog/(.*)",
      "destination": "/tools/nft-catalog/",
      "permanent": true
    },
    {
      "source": "/tooling/nft-marketplace/:path*",
      "destination": "/tools/nft-marketplace/:path*",
      "permanent": true
    },
    {
      "source": "/tooling/vscode-extension/:path*",
      "destination": "/tools/vscode-extension/:path*",
      "permanent": true
    },
    {
      "source": "/tooling/fcl-js/:path*",
      "destination": "/tools/clients/fcl-js/:path*",
      "permanent": true
    },
    {
      "source": "/tooling/flow-go-sdk/:path*",
      "destination": "/tools/clients/flow-go-sdk/:path*",
      "permanent": true
    },
    {
      "source": "/tooling/unity-sdk/:path*",
      "destination": "/tools/clients/unity-sdk/:path*",
      "permanent": true
    },
    {
      "source": "/tooling/:path*",
      "destination": "/tools/:path*",
      "permanent": true
    },
    {
      "source": "/learn",
      "destination": "https://academy.ecdao.org/en",
      "permanent": true
    },
    {
      "source": "/community",
      "destination": "/community-resources"
    },
    {
      "source": "/concepts/staking/:path*",
      "destination": "/references/run-and-secure/staking/:path*",
      "permanent": true
    },
    {
      "source": "/concepts/nodes/:path*",
      "destination": "/references/run-and-secure/nodes/:path*",
      "permanent": true
    },
    {
      "source": "/concepts/flow-token/available-wallets",
      "destination": "/tools/wallets",
      "permanent": true
    },
    {
      "source": "/concepts/account-linking",
      "destination": "/build/advanced-concepts/account-linking",
      "permanent": true
    },
    {
      "source": "/next/concepts/start-here",
      "destination": "/next/build/flow",
      "permanent": true
    },
    {
      "source": "/next/cadence/intro",
      "destination": "/next/build/cadence",
      "permanent": true
    },
    {
      "source": "/next/cadence/why",
      "destination": "/next/build/cadence",
      "permanent": true
    },
    {
      "source": "/tools/wallets",
      "destination": "/community-resources/wallets",
      "permanent": true
    },
    {
      "source": "/tools/bridges",
      "destination": "/overview/getting-started/bridges",
      "permanent": true
    },
    {
      "source": "/tools/network-faucets",
      "destination": "/overview/getting-started/faucets",
      "permanent": true
    },
    {
      "source": "/tools/block-explorers",
      "destination": "/overview/getting-started/block-explorers",
      "permanent": true
    },
    {
      "source": "/next/tools/wallets",
      "destination": "/next/community-resources/wallets",
      "permanent": true
    },
    {
      "source": "/next/tools/bridges",
      "destination": "/next/community-resources/bridges",
      "permanent": true
    },
    {
      "source": "/next/tools/network-faucets",
      "destination": "/next/community-resources/faucets",
      "permanent": true
    },
    {
      "source": "/next/tools/block-explorers",
      "destination": "/next/community-resources/block-explorers",
      "permanent": true
    },
    {
      "source": "/next/community-resources/projects",
      "destination": "/next/community-resources/projects",
      "permanent": true
    },
    {
      "source": "/next/building-on-flow/core-contracts/fungible-tokens",
      "destination": "/next/overview/dive-in/fungible-tokens",
      "permanent": true
    },
    {
      "source": "/next/concepts/flix",
      "destination": "/next/build/advanced-concepts/flix",
      "permanent": true
    },
    {
      "source": "/next/building-on-flow/governance",
      "destination": "/next/references/governance",
      "permanent": true
    },
    {
      "source": "/next/cadence/anti-patterns",
      "destination": "/next/build/best-practices/anti-patterns",
      "permanent": true
    },
    {
      "source": "/next/cadence/contract-upgrades",
      "destination": "/next/build/best-practices/contract-upgrades",
      "permanent": true
    },
    {
      "source": "/next/cadence/design-patterns",
      "destination": "/next/build/best-practices/design-patterns",
      "permanent": true
    },
    {
      "source": "/next/cadence/project-development-tips",
      "destination": "/next/build/best-practices/project-development-tips",
      "permanent": true
    },
    {
      "source": "/next/cadence/security-best-practices",
      "destination": "/next/build/best-practices/security-best-practices",
      "permanent": true
    },
    {
      "source": "/next/building-on-flow/core-contracts/:path*",
      "destination": "/next/references/core-contracts/:path*",
      "permanent": true
    },
    {
      "source": "/next/concepts/account-linking/:path*",
      "destination": "/next/build/advanced-concepts/account-linking/:path*",
      "permanent": true
    },
    {
      "source": "/next/concepts/:path*",
      "destination": "/next/build/key-concepts/:path*",
      "permanent": true
    },
    {
      "source": "/next/guides/runningNode",
      "destination": "/next/references/run-and-secure/node-operation",
      "permanent": true
    },
    {
      "source": "/next/building-on-flow/run-and-secure/staking/:path*",
      "destination": "/next/architecture/staking/:path*",
      "permanent": true
    },
    {
      "source": "/next/building-on-flow/run-and-secure/node/node-operation/:path*",
      "destination": "/next/references/run-and-secure/node-operation/:path*",
      "permanent": true
    },
    {
      "source": "/tools/toolchains/:path*",
      "destination": "/tools/:path*",
      "permanent": true
    },
    {
      "source": "/tools/fcl-dev-wallet/:path*",
      "destination": "/tools/flow-dev-wallet/:path*",
      "permanent": true
    },
    {
      "source": "/tools/nft-catalog/(.+)",
      "destination": "/tools/nft-catalog",
      "permanent": true
    },
    {
      "source": "/tools/intro",
      "destination": "/tools/flow-cli",
      "permanent": true
    },
    {
      "source": "/building-on-flow/run-and-secure/node-operation/:path",
      "destination": "/references/run-and-secure/node-operation/:path*",
      "permanent": true
    },
    {
      "source": "/concepts/start-here",
      "destination": "/build/flow",
      "permanent": true
    },
    {
      "source": "/concepts/account-linking/child-accounts",
      "destination": "/build/advanced-concepts/account-linking",
      "permanent": true
    },
    {
      "source": "/docs/node-roles",
      "destination": "/references/run-and-secure/node-operation/node-roles",
      "permanent": true
    },
    {
      "source": "/build/mobile/monster-maker",
      "destination": "/build/mobile/ios-quickstart",
      "permanent": true
    },
    {
      "source": "/build/mobile",
      "destination": "/build/mobile/overview",
      "permanent": true
    },
    {
      "source": "/building-on-flow/mobile",
      "destination": "/build/mobile/overview",
      "permanent": true
    },
    {
      "source": "/getting-started/hello-world",
      "destination": "/build/getting-started/quickstarts/hello-world",
      "permanent": true
    },
    {
      "source": "/getting-started/flow-cli",
      "destination": "/build/getting-started/quickstarts/flow-cli",
      "permanent": true
    },
    {
      "source": "/getting-started/fcl-quickstart",
      "destination": "/build/getting-started/quickstarts/fcl-quickstart",
      "permanent": true
    },
    {
      "source": "/build/getting-started/local-development/app-architecture",
      "destination": "/build/getting-started/app-architecture",
      "permanent": true
    },
    {
      "source": "/concepts/blocks",
      "destination": "/build/key-concepts/blocks",
      "permanent": true
    },
    {
      "source": "/guides/deploying/overview",
      "destination": "/guides/smart-contracts/deploying",
      "permanent": true
    },
    {
      "source": "/concepts/flow-networks",
      "destination": "/references/flow-networks",
      "permanent": true
    },
    {
      "source": "/guides/deploying/mainnet-deployment",
      "destination": "/guides/smart-contracts/deploying",
      "permanent": true
    },
    {
      "source": "/guides/deploying/testnet-deployment",
      "destination": "/guides/smart-contracts/deploying",
      "permanent": true
    },
    {
      "source": "/concepts/intro",
      "destination": "/build/flow",
      "permanent": true
    },
    {
      "source": "/build/core-contracts/:path*",
      "destination": "/references/core-contracts/:path*",
      "permanent": true
    },
    {
      "source": "/build/flow-networks/:path*",
      "destination": "/references/flow-networks/:path*",
      "permanent": true
    },
    {
      "source": "/build/run-and-secure/staking/stake-slashing",
      "destination": "/references/run-and-secure/nodes/slashing",
      "permanent": true
    },
    {
      "source": "/build/run-and-secure/:path*",
      "destination": "/references/run-and-secure/:path*",
      "permanent": true
    },
    {
      "source": "/cadence/language/capability-based-access-control",
      "destination": "/cadence/language/capabilities",
      "permanent": true
    },
    {
      "source": "/architecture/staking/:path*",
      "destination": "/references/run-and-secure/staking/:path*",
      "permanent": true
    },
    {
      "source": "/node-ops/node-operation/:path*",
      "destination": "/references/run-and-secure/node-operation/:path*",
      "permanent": true
    },
    {
      "source": "/node-ops/running-node",
      "destination": "/references/run-and-secure/node-operation",
      "permanent": true
    },
    {
      "source": "/references/run-and-secure/nodes/node-operation/:path*",
      "destination": "/references/run-and-secure/node-operation/:path*",
      "permanent": true
    },
    {
      "source": "/overview/getting-started/block-explorers",
      "destination": "/community-resources/block-explorers",
      "permanent": true
    },
    {
      "source": "/overview/getting-started/bridges",
      "destination": "/community-resources/bridges",
      "permanent": true
    },
    {
      "source": "/overview/getting-started/network-faucets",
      "destination": "/community-resources/faucets",
      "permanent": true
    },
    {
      "source": "/overview/getting-started/projects",
      "destination": "/community-resources/projects",
      "permanent": true
    },
    {
      "source": "/overview/getting-started/wallets",
      "destination": "/community-resources/wallets",
      "permanent": true
    },
    {
      "source": "/overview/dive-in/flix",
      "destination": "/build/advanced-concepts/flix",
      "permanent": true
    },
    {
      "source": "/overview/dive-in/governance",
      "destination": "/references/governance",
      "permanent": true
    },
    {
      "source": "/concepts/start-here/storage",
      "destination": "/build/key-concepts/fees#storage",
      "permanent": true
    },
    {
      "source": "/concepts/flow-token",
      "destination": "/build/key-concepts/flow-token",
      "permanent": true
    },
    {
      "source": "/concepts/start-here/variable-transaction-fees",
      "destination": "/build/key-concepts/fees",
      "permanent": true
    },
    {
      "source": "/concepts/start-here/accounts-and-keys",
      "destination": "/build/key-concepts/accounts",
      "permanent": true
    },
    {
      "source": "/concepts/token-standards/fungible-tokens",
      "destination": "/overview/dive-in/fungible-tokens",
      "permanent": true
    },
    {
      "source": "/guides/launch-token",
      "destination": "/guides/fungible-token",
      "permanent": true
    },
    {
      "source": "/build/key-concepts/:path*",
      "destination": "/build/basics/:path*",
      "permanent": true
    },
    {
<<<<<<< HEAD
      "source": "/cadence/:path*",
      "destination": "https://cadence-lang-docs-git-fix-links-versions-onflow.vercel.app/docs/0.42/:path*",
=======
      "source": "/references/run-and-secure/flow-port/:path*",
      "destination": "/references/run-and-secure/nodes/flow-port/:path*",
      "permanent": true
    },
    {
      "source": "/flow/faq/:path*",
      "destination": "/references/run-and-secure/nodes/faq/:path*",
      "permanent": true
    },
    {
      "source": "/getting-started",
      "destination": "/build/getting-started/app-architecture",
>>>>>>> 7d03672e
      "permanent": true
    }
  ]
}<|MERGE_RESOLUTION|>--- conflicted
+++ resolved
@@ -1162,23 +1162,23 @@
       "permanent": true
     },
     {
-<<<<<<< HEAD
+      "source": "/references/run-and-secure/flow-port/:path*",
+      "destination": "/references/run-and-secure/nodes/flow-port/:path*",
+      "permanent": true
+    },
+    {
+      "source": "/flow/faq/:path*",
+      "destination": "/references/run-and-secure/nodes/faq/:path*",
+      "permanent": true
+    },
+    {
+      "source": "/getting-started",
+      "destination": "/build/getting-started/app-architecture",
+      "permanent": true
+    },
+    {
       "source": "/cadence/:path*",
       "destination": "https://cadence-lang-docs-git-fix-links-versions-onflow.vercel.app/docs/0.42/:path*",
-=======
-      "source": "/references/run-and-secure/flow-port/:path*",
-      "destination": "/references/run-and-secure/nodes/flow-port/:path*",
-      "permanent": true
-    },
-    {
-      "source": "/flow/faq/:path*",
-      "destination": "/references/run-and-secure/nodes/faq/:path*",
-      "permanent": true
-    },
-    {
-      "source": "/getting-started",
-      "destination": "/build/getting-started/app-architecture",
->>>>>>> 7d03672e
       "permanent": true
     }
   ]
