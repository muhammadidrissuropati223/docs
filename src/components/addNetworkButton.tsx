--- conflicted
+++ resolved
@@ -7,11 +7,7 @@
 export const AddNetworkButton = () => {
   const hasEthereum = window?.ethereum !== undefined;
 
-<<<<<<< HEAD
   const addFlowNetwork = async () => {
-=======
-  const addFlowPreviewnet = async () => {
->>>>>>> 2f675c63
     try {
       // Define your network details here
       await window?.ethereum?.request({
@@ -40,12 +36,8 @@
 
   // eslint-disable-next-line @typescript-eslint/no-misused-promises
   return hasEthereum ? (
-<<<<<<< HEAD
     <Button className='my-5 ' variant='secondary' onClick={addFlowNetwork}>
-=======
-    <Button className="my-5 " variant="secondary" onClick={addFlowPreviewnet}>
->>>>>>> 2f675c63
-      Add Flow Previewnet Network
+      Add Flow Network
     </Button>
   ) : (
     <ButtonLink
