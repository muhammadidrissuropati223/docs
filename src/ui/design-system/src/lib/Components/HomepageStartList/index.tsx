--- conflicted
+++ resolved
@@ -41,11 +41,7 @@
     subText: 'Check it out',
   },
   'developer-chat': {
-<<<<<<< HEAD
     link: 'https://discord.gg/flowblockchain',
-=======
-    link: 'https://discord.com/invite/J6fFnh2xx6',
->>>>>>> 237ea5ba
     icon: 'developer-chat',
     text: 'Developers Chat',
     subText: 'Chat with devs',
