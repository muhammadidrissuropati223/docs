--- conflicted
+++ resolved
@@ -345,11 +345,7 @@
               },
               {
                 to: '/build/getting-started/testing',
-<<<<<<< HEAD
-                label: 'Testing in Cadence',
-=======
                 label: 'Testing',
->>>>>>> 25be1c7b
               },
               {
                 to: '/tools/flow-cli/',
