---
sidebar_position: 2
title: Flow CLI
sidebar_label: Flow CLI
------

## Installation

Follow [these steps](../flow-cli/install.md) to install the Flow CLI on 
macOS, Linux, and Windows.

## Create your first project
<<<<<<< HEAD
With the Flow CLI super commands, initiating your new project becomes effortless. Execute the `flow setup` 
command and make a selection from a variety of accessible scaffolds:
=======
The Flow CLI is Flow’s primary development and testing environment, similar to Hardhat and Foundry for developers familiar with writing in Solidity. With the Flow CLI super commands, initiating your new project becomes effortless. Execute the flow setup command and make a selection from a variety of accessible scaffolds.

>>>>>>> 32885954
```
> flow setup hello-world --scaffold

🔨 General Scaffolds
   [1] Empty Cadence Project - Empty project containing only basic folder structure and flow.json configuration.
   [2] Simple Cadence Project - Scaffold contains required folder structure as well as some example Cadence code.
   [3] Cadence NFT Project - Scaffold contains the ExampleNFT sample NFT contract.
   [4] Hybrid Custody Project - Starter for exploring & implementing Hybrid Custody.

💻 Web Scaffolds
   [5] FCL Web Dapp - Simple TypeScript web application using next.js, FCL, and Cadence.

📱 Mobile Scaffolds
   [6] Swift iOS simple example - iOS example demonstrating usage of FCL and Flow interactions.
   [7] Android simple example - Android example demonstrating usage of FCL and Flow interactions.
   [8] FCL React Native Mobile Dapp - React Native (Expo) mobile dapp example demonstrating FCL and Flow interactions.

🏀 Unity Scaffolds
   [9] Simple Unity - Simple example demonstrating how to interact with the Flow network using Unity SDK.
   [10] Mobile Unity Game - Example words game built on Flow using the Unity SDK.
```

After you have created your new project you can proceed writing contracts and by running `dev` 
command the CLI will make sure they are deployed to the Flow emulator for you. Flow emulator is 
a simplified version of Flow network you can use locally to develop. 

So proceed by starting the emulator: 

```
> flow emulator
``

After creating your new project you are ready to start writing contracts. The Flow emulator is a simplified local simulation of the Flow network. Running the dev command in the CLI ensures that the contracts are deployed to the Flow emulator for you.

And then the flow dev:
```
> flow dev
```

### Next steps

As part of the next steps you can read more about [flow dev command](super-commands.md).<|MERGE_RESOLUTION|>--- conflicted
+++ resolved
@@ -10,13 +10,8 @@
 macOS, Linux, and Windows.
 
 ## Create your first project
-<<<<<<< HEAD
-With the Flow CLI super commands, initiating your new project becomes effortless. Execute the `flow setup` 
-command and make a selection from a variety of accessible scaffolds:
-=======
-The Flow CLI is Flow’s primary development and testing environment, similar to Hardhat and Foundry for developers familiar with writing in Solidity. With the Flow CLI super commands, initiating your new project becomes effortless. Execute the flow setup command and make a selection from a variety of accessible scaffolds.
+The Flow CLI is Flow’s primary development and testing environment, similar to Hardhat and Foundry for developers familiar with writing in Solidity. With the Flow CLI super commands, initiating your new project becomes effortless. Execute the `flow setup` command and make a selection from a variety of accessible scaffolds.
 
->>>>>>> 32885954
 ```
 > flow setup hello-world --scaffold
 
