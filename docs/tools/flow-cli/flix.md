---
title: Flow Interaction Templates (FLIX)
sidebar_label: Flow Interaction Templates (FLIX)
description: Flow Interaction Templates (FLIX) via the CLI
sidebar_position: 12
---
## Introduction

The Flow CLI provides a `flix` command with a few sub commands `execute` and `package`. Get familiar with Flow Interaction Templates [(FLIX)](https://github.com/onflow/flips/blob/main/application/20220503-interaction-templates.md). FLIX are a standard for distributing Cadence scripts and transactions, and metadata in a way that is consumable by tooling and wallets. FLIX can be audited for correctness and safety by auditors in the ecosystem.

```shell
>flow flix
execute, package

Usage:
  flow flix [command]

Available Commands:
  execute     execute FLIX template with a given id, name, or local filename
  package     package file for FLIX template fcl-js is default


```

### Execute

The Flow CLI provides a `flix` command to `execute` FLIX. The Cadence being execute in the FLIX can be a transaciton or script.

```shell
flow flix execute <query> [<argument> <argument>...] [flags]
```

Queries can be a FLIX `id`, `name`, or `path` to a local FLIX file.

### Execute Usage

```shell
# Execute a FLIX transaction by name on Testnet
flow flix execute transfer-flow 5.0 "0x123" --network testnet --signer "testnet-account"
```

```shell
# Execute a FLIX script by id on Testnet
flow flix execute bd10ab0bf472e6b58ecc0398e9b3d1bd58a4205f14a7099c52c0640d9589295f --network testnet
```

```shell
# Execute a local FLIX script by path on Testnet
flow flix execute ./multiply.template.json 2 3 --network testnet
```

The Flow CLI provides a `flix` command to `package` up generated plain and simple JavaScript. This JavaScript uses FCL (Flow Client Library) to call the cadence the Flow Interaction Templates (FLIX) is based on. 

<Callout type="info">
Currently, `flix package` command only supports generating FCL (Flow Client Library) specific JavaScript, there are plans to support other languages like golang.
</Callout>


```shell
flow flix package <query> [flags]
```

## Package

Queries can be a FLIX `id`, `name`, or `path` to a local FLIX file. This command leverages [FCL](../clients/fcl-js/) which will execute FLIX cadence code. 

### Package Usage

```shell
# Generate packaged code that leverages FCL to call the Cadence transaction code, `--save` flag will save the output to a specific file
flow flix package transfer-flow --save ./package/transfer-flow.js
```

```shell
# Geneate package code for a FLIX script using id, since there is no saving file, the result will display in terminal
flow flix package bd10ab0bf472e6b58ecc0398e9b3d1bd58a4205f14a7099c52c0640d9589295f 
```

```shell
# Generate package code using local template file to save in a local file 
flow flix package ./multiply.template.json --save ./multiply.js
```

### Example Package Output
```shell
flow flix package transfer-flow
```

```javascript

/**
    This binding file was auto generated based on FLIX template v1.0.0. 
    Changes to this file might get overwritten.
    Note fcl version 1.3.0 or higher is required to use templates. 
**/

import * as fcl from "@onflow/fcl"
const flixTemplate = "transfer-flow"

/**
* Transfer tokens from one account to another
* @param {Object} Parameters - parameters for the cadence
* @param {string} Parameters.amount - The amount of FLOW tokens to send: UFix64
* @param {string} Parameters.to - The Flow account the tokens will go to: Address
* @returns {Promise<string>} - returns a promise which resolves to the transaction id
*/
export async function transferTokens({amount, to}) {
  const transactionId = await fcl.mutate({
    template: flixTemplate,
    args: (arg, t) => [arg(amount, t.UFix64), arg(to, t.Address)]
  });

  return transactionId
}
```

<Callout type="info">
SOON: `flix generate` will generate FLIX json files using FLIX specific properties in comment blocks directly in Cadence code, [FLIP - Interaction Template Cadence Doc](https://github.com/onflow/flips/pull/80)
</Callout>


## Resources

To find out more about FLIX, see the [read the FLIP](https://github.com/onflow/flips/blob/main/application/20220503-interaction-templates.md).

For a list of all templates, check out the [FLIX template repository](https://github.com/onflow/flow-interaction-template-service/tree/master/templates).

To generate a FLIX, see the [FLIX CLI readme](https://github.com/onflow/flow-interaction-template-tools/tree/master/cli).

## Arguments
- Name: `argument`
<<<<<<< HEAD
- Valid inputs: valid [cadence values](https://cadence-lang-docs-git-fix-links-versions-onflow.vercel.app/docs/0.42/json-cadence-spec)
  matching argument type in script code.
=======
- Valid input: valid [FLIX](https://github.com/onflow/flips/blob/main/application/20220503-interaction-templates.md)  
>>>>>>> 7d03672e

Input argument value matching corresponding types in the source code and passed in the same order.
You can pass a `nil` value to optional arguments by executing the flow FLIX execute script like this: `flow flix execute template.json nil`.

## Flags

### Arguments JSON

- Flag: `--args-json`
- Valid inputs: arguments in JSON-Cadence form.
- Example: `flow flix execute template.script.json '[{"type": "String", "value": "Hello World"}]'`

Arguments passed to the Cadence script in the Cadence JSON format.
Cadence JSON format contains `type` and `value` keys and is 
[documented here](https://cadence-lang-docs-git-fix-links-versions-onflow.vercel.app/docs/0.42/json-cadence-spec).

## Block Height

- Flag: `--block-height`
- Valid inputs: a block height number

## Block ID

- Flag: `--block-id`
- Valid inputs: a block ID

### Signer

- Flag: `--signer`
- Valid inputs: the name of an account defined in the configuration (`flow.json`)

Specify the name of the account that will be used to sign the transaction.

### Proposer

- Flag: `--proposer`
- Valid inputs: the name of an account defined in the configuration (`flow.json`)

Specify the name of the account that will be used as proposer in the transaction.

### Payer

- Flag: `--payer`
- Valid inputs: the name of an account defined in the configuration (`flow.json`)

Specify the name of the account that will be used as payer in the transaction.

### Authorizer

- Flag: `--authorizer`
- Valid inputs: the name of a single or multiple comma-separated accounts defined in the configuration (`flow.json`)

Specify the name of the account(s) that will be used as authorizer(s) in the transaction. If you want to provide multiple authorizers separate them using commas (e.g. `alice,bob`)

<<<<<<< HEAD
### Arguments JSON

- Flag: `--args-json`
- Valid inputs: arguments in JSON-Cadence form.
- Example: `flow transactions send ./tx.cdc '[{"type": "String", "value": "Hello World"}]'`

Arguments passed to the Cadence transaction in Cadence JSON format.
Cadence JSON format contains `type` and `value` keys and is 
[documented here](https://cadence-lang-docs-git-fix-links-versions-onflow.vercel.app/docs/0.42/json-cadence-spec).

=======
>>>>>>> 7d03672e
### Gas Limit

- Flag: `--gas-limit`
- Valid inputs: an integer greater than zero.
- Default: `1000`

Specify the gas limit for this transaction.

### Host

- Flag: `--host`
- Valid inputs: an IP address or hostname.
- Default: `127.0.0.1:3569` (Flow Emulator)

Specify the hostname of the Access API that will be
used to execute the command. This flag overrides
any host defined by the `--network` flag.

### Network Key

- Flag: `--network-key`
- Valid inputs: A valid network public key of the host in hex string format

Specify the network public key of the Access API that will be
used to create a secure GRPC client when executing the command.

### Network

- Flag: `--network`
- Short Flag: `-n`
- Valid inputs: the name of a network defined in the configuration (`flow.json`)
- Default: `emulator`

Specify which network you want the command to use for execution.

### Filter

- Flag: `--filter`
- Short Flag: `-x`
- Valid inputs: a case-sensitive name of the result property.

Specify any property name from the result you want to return as the only value.

### Output

- Flag: `--output`
- Short Flag: `-o`
- Valid inputs: `json`, `inline`

Specify the format of the command results.

### Save

- Flag: `--save`
- Short Flag: `-s`
- Valid inputs: a path in the current filesystem.

Specify the filename where you want the result to be saved

### Log

- Flag: `--log`
- Short Flag: `-l`
- Valid inputs: `none`, `error`, `debug`
- Default: `info`

Specify the log level. Control how much output you want to see during command execution.

### Configuration

- Flag: `--config-path`
- Short Flag: `-f`
- Valid inputs: a path in the current filesystem.
- Default: `flow.json`

Specify the path to the `flow.json` configuration file.
You can use the `-f` flag multiple times to merge
several configuration files.

### Version Check

- Flag: `--skip-version-check`
- Default: `false`

Skip version check during start up to speed up process for slow connections.
<|MERGE_RESOLUTION|>--- conflicted
+++ resolved
@@ -129,12 +129,7 @@
 
 ## Arguments
 - Name: `argument`
-<<<<<<< HEAD
-- Valid inputs: valid [cadence values](https://cadence-lang-docs-git-fix-links-versions-onflow.vercel.app/docs/0.42/json-cadence-spec)
-  matching argument type in script code.
-=======
 - Valid input: valid [FLIX](https://github.com/onflow/flips/blob/main/application/20220503-interaction-templates.md)  
->>>>>>> 7d03672e
 
 Input argument value matching corresponding types in the source code and passed in the same order.
 You can pass a `nil` value to optional arguments by executing the flow FLIX execute script like this: `flow flix execute template.json nil`.
@@ -189,19 +184,6 @@
 
 Specify the name of the account(s) that will be used as authorizer(s) in the transaction. If you want to provide multiple authorizers separate them using commas (e.g. `alice,bob`)
 
-<<<<<<< HEAD
-### Arguments JSON
-
-- Flag: `--args-json`
-- Valid inputs: arguments in JSON-Cadence form.
-- Example: `flow transactions send ./tx.cdc '[{"type": "String", "value": "Hello World"}]'`
-
-Arguments passed to the Cadence transaction in Cadence JSON format.
-Cadence JSON format contains `type` and `value` keys and is 
-[documented here](https://cadence-lang-docs-git-fix-links-versions-onflow.vercel.app/docs/0.42/json-cadence-spec).
-
-=======
->>>>>>> 7d03672e
 ### Gas Limit
 
 - Flag: `--gas-limit`
