---
sidebar_label: FCL Reference
sidebar_position: 2
---

# Flow Client Library (FCL) API Reference

> For release updates, [see the repo](https://github.com/onflow/fcl-js/releases)

## Configuration

FCL has a mechanism that lets you configure various aspects of FCL. When you move from one instance of the Flow Blockchain to another (Local Emulator to Testnet to Mainnet) the only thing you should need to change for your FCL implementation is your configuration.

---

### Setting Configuration Values

Values only need to be set once. We recommend doing this once and as early in the life cycle as possible. To set a configuration value, the `put` method on the `config` instance needs to be called, the `put` method returns the `config` instance so they can be chained.

Alternatively, you can set the config by passing a JSON object directly.

```javascript
import * as fcl from '@onflow/fcl';

fcl
  .config() // returns the config instance
  .put('foo', 'bar') // configures "foo" to be "bar"
  .put('baz', 'buz'); // configures "baz" to be "buz"

// OR

fcl.config({
  foo: 'bar',
  baz: 'buz',
});
```

### Getting Configuration Values

The `config` instance has an **asynchronous** `get` method. You can also pass it a fallback value.

```javascript
import * as fcl from '@onflow/fcl';

fcl.config().put('foo', 'bar').put('woot', 5).put('rawr', 7);

const FALLBACK = 1;

async function addStuff() {
  var woot = await fcl.config().get('woot', FALLBACK); // will be 5 -- set in the config before
  var rawr = await fcl.config().get('rawr', FALLBACK); // will be 7 -- set in the config before
  var hmmm = await fcl.config().get('hmmm', FALLBACK); // will be 1 -- uses fallback because this isnt in the config

  return woot + rawr + hmmm;
}

addStuff().then((d) => console.log(d)); // 13 (5 + 7 + 1)
```

### Common Configuration Keys

| Name                              | Example                                                       | Description                                                                                                                                                             |
| --------------------------------- | ------------------------------------------------------------- | ----------------------------------------------------------------------------------------------------------------------------------------------------------------------- |
| `accessNode.api` **(required)**   | `https://rest-testnet.onflow.org`                             | API URL for the Flow Blockchain Access Node you want to be communicating with. See all available access node endpoints [here](https://developers.onflow.org/http-api/). |
| `app.detail.title`                | `Cryptokitties`                                               | Your applications title, can be requested by wallets and other services. Used by WalletConnect plugin & Wallet Discovery service.                                       |
| `app.detail.icon`                 | `https://fcl-discovery.onflow.org/images/blocto.png`          | Url for your applications icon, can be requested by wallets and other services. Used by WalletConnect plugin & Wallet Discovery service.                                |
| `app.detail.description`          | `Cryptokitties is a blockchain game`                          | Your applications description, can be requested by wallets and other services. Used by WalletConnect plugin & Wallet Discovery service.                                 |
| `app.detail.url`                  | `https://cryptokitties.co`                                    | Your applications url, can be requested by wallets and other services. Used by WalletConnect plugin & Wallet Discovery service.                                         |
| `challenge.handshake`             | **DEPRECATED**                                                | Use `discovery.wallet` instead.                                                                                                                                         |
| `discovery.authn.endpoint`        | `https://fcl-discovery.onflow.org/api/testnet/authn`          | Endpoint for alternative configurable Wallet Discovery mechanism. Read more on [discovery](#discovery)                                                                  |
| `discovery.wallet` **(required)** | `https://fcl-discovery.onflow.org/testnet/authn`              | Points FCL at the Wallet or Wallet Discovery mechanism.                                                                                                                 |
| `discovery.wallet.method`         | `IFRAME/RPC`, `POP/RPC`, `TAB/RPC`, `HTTP/POST`, or `EXT/RPC` | Describes which service strategy a wallet should use.                                                                                                                   |
| `fcl.limit`                       | `100`                                                         | Specifies fallback compute limit if not provided in transaction. Provided as integer.                                                                                   |
| `flow.network` **(recommended)**  | `testnet`                                                     | Used in conjunction with stored interactions and provides FCLCryptoContract address for `testnet` and `mainnet`. Possible values: `local`, `testnet`, `mainnet`.        |
| `walletconnect.projectId`         | `YOUR_PROJECT_ID`                                             | Your app's WalletConnect project ID. See [WalletConnect Cloud](https://cloud.walletconnect.com/sign-in) to obtain a project ID for your application.                    |

## Using Contracts in Scripts and Transactions

### Address Replacement

Configuration keys that start with `0x` will be replaced in FCL scripts and transactions, this allows you to write your script or transaction Cadence code once and not have to change it when you point your application at a difference instance of the Flow Blockchain.

```javascript
import * as fcl from '@onflow/fcl';

fcl.config().put('0xFungibleToken', '0xf233dcee88fe0abe');

async function myScript() {
  return fcl
    .send([
      fcl.script`
      import FungibleToken from 0xFungibleToken // will be replaced with 0xf233dcee88fe0abe because of the configuration

      access(all) fun main() { /* Rest of the script goes here */ }
    `,
    ])
    .then(fcl.decode);
}

async function myTransaction() {
  return fcl
    .send([
      fcl.transaction`
      import FungibleToken from 0xFungibleToken // will be replaced with 0xf233dcee88fe0abe because of the configuration

      transaction { /* Rest of the transaction goes here */ }
    `,
    ])
    .then(fcl.decode);
}
```

#### Example

```javascript
import * as fcl from '@onflow/fcl';

fcl
  .config()
  .put('flow.network', 'testnet')
  .put('walletconnect.projectId', 'YOUR_PROJECT_ID')
  .put('accessNode.api', 'https://rest-testnet.onflow.org')
  .put('discovery.wallet', 'https://fcl-discovery.onflow.org/testnet/authn')
  .put('app.detail.title', 'Test Harness')
  .put('app.detail.icon', 'https://i.imgur.com/r23Zhvu.png')
  .put('app.detail.description', 'A test harness for FCL')
  .put('app.detail.url', 'https://myapp.com')
  .put('service.OpenID.scopes', 'email email_verified name zoneinfo')
  .put('0xFlowToken', '0x7e60df042a9c0868');
```

### Using Flow.json

A simpler way to import contracts in scripts and transactions is to use the `config.load` method to ingest your contracts from your `flow.json` file. This keeps the import syntax unified across tools and lets FCL figure out which address to use for what network based on the network provided in config. To use `config.load` you must first import your `flow.json` file and then pass it to `config.load` as a parameter.

```javascript
import { config } from '@onflow/fcl';
import flowJSON from '../flow.json';

config({
  'flow.network': 'testnet',
  'accessNode.api': 'https://rest-testnet.onflow.org',
  'discovery.wallet': `https://fcl-discovery.onflow.org/testnet/authn`,
}).load({ flowJSON });
```

Let's say your `flow.json` file looks like this:

```
{
  "contracts": {
		"HelloWorld": "cadence/contracts/HelloWorld.cdc"
	}
}
```

Then in your scripts and transactions, all you have to do is:

```
import "HelloWorld"
```

FCL will automatically replace the contract name with the address for the network you are using.

> Note: never put private keys in your `flow.json`. You should use the [key/location syntax](../../../tools/flow-cli/flow.json/security.md) to separate your keys into a separate git ignored file.

---

## Wallet Interactions

These methods allows dapps to interact with FCL compatible wallets in order to authenticate the user and authorize transactions on their behalf.

> ⚠️These methods are **async**.

---

### `authenticate`

> ⚠️**This method can only be used in web browsers.**

Calling this method will authenticate the current user via any wallet that supports FCL. Once called, FCL will initiate communication with the configured `discovery.wallet` endpoint which lets the user select a wallet to authenticate with. Once the wallet provider has authenticated the user, FCL will set the values on the [current user](#currentuserobject) object for future use and authorization.

#### Note

⚠️`discovery.wallet` value **must** be set in the configuration before calling this method. See [FCL Configuration](#configuration).

📣 The default discovery endpoint will open an iframe overlay to let the user choose a supported wallet.

#### Usage

```javascript
import * as fcl from '@onflow/fcl';
fcl
  .config()
  .put('accessNode.api', 'https://rest-testnet.onflow.org')
  .put('discovery.wallet', 'https://fcl-discovery.onflow.org/testnet/authn');
// anywhere on the page
fcl.authenticate();
```

#### Note

⚠️ `authenticate` can also take a service returned from [discovery](#discovery) with `fcl.authenticate({ service })`.

---

### `unauthenticate`

> ⚠️**This method can only be used in web browsers.**

Logs out the current user and sets the values on the [current user](#currentuserobject) object to null.

#### Note

⚠️The current user must be authenticated first.

#### Usage

```javascript
import * as fcl from '@onflow/fcl';
fcl.config().put('accessNode.api', 'https://rest-testnet.onflow.org');
// first authenticate to set current user
fcl.authenticate();
// ... somewhere else & sometime later
fcl.unauthenticate();
// fcl.currentUser.loggedIn === null
```

---

### `reauthenticate`

> ⚠️**This method can only be used in web browsers.**

A **convenience method** that calls [`fcl.unauthenticate()`](#unauthenticate) and then [`fcl.authenticate()`](#authenticate) for the current user.

#### Note

⚠️The current user must be authenticated first.

#### Usage

```javascript
import * as fcl from '@onflow/fcl';
// first authenticate to set current user
fcl.authenticate();
// ... somewhere else & sometime later
fcl.reauthenticate();
// logs out user and opens up login/sign-up flow
```

---

### `signUp`

> ⚠️**This method can only be used in web browsers.**

A **convenience method** that calls and is equivalent to [`fcl.authenticate()`](#authenticate).

---

### `logIn`

> ⚠️**This method can only be used in web browsers.**

A **convenience method** that calls and is equivalent to [`fcl.authenticate()`](#authenticate).

---

### `authz`

A **convenience method** that produces the needed authorization details for the current user to submit transactions to Flow. It defines a signing function that connects to a user's wallet provider to produce signatures to submit transactions.

> 📣 You can replace this function with your own [authorization function](#authorization-function) if needed.

#### Returns

| Type                                        | Description                                                                                              |
| ------------------------------------------- | -------------------------------------------------------------------------------------------------------- |
| [AuthorizationObject](#authorizationobject) | An object containing the necessary details from the current user to authorize a transaction in any role. |

#### Usage

**Note:** The default values for `proposer`, `payer`, and `authorizations` are already `fcl.authz` so there is no need to include these parameters, it is shown only for example purposes. See more on [signing roles](../../../build/basics/transactions.md).

```javascript
import * as fcl from '@onflow/fcl';
// login somewhere before
fcl.authenticate();
// once logged in authz will produce values
console.log(fcl.authz);
// prints {addr, signingFunction, keyId, sequenceNum} from the current authenticated user.

const txId = await fcl.mutate({
  cadence: `
    import Profile from 0xba1132bc08f82fe2
    
    transaction(name: String) {
      prepare(account: auth(BorrowValue) &Account) {
        account.storage.borrow<&{Profile.Owner}>(from: Profile.privatePath)!.setName(name)
      }
    }
  `,
  args: (arg, t) => [arg('myName', t.String)],
  proposer: fcl.authz, // optional - default is fcl.authz
  payer: fcl.authz, // optional - default is fcl.authz
  authorizations: [fcl.authz], // optional - default is [fcl.authz]
});
```

---

## Current User

Holds the [current user](#currentuserobject), if set, and offers a set of functions to manage the authentication and authorization of the user.

> ⚠️**The following methods can only be used in web browsers.**

---

### `currentUser.subscribe`

The callback passed to subscribe will be called when the user authenticates and un-authenticates, making it easy to update the UI accordingly.

#### Arguments

| Name       | Type     |                                                                                                                                        |
| ---------- | -------- | -------------------------------------------------------------------------------------------------------------------------------------- |
| `callback` | function | The callback will be called with the [current user](#currentuserobject) as the first argument when the current user is set or removed. |

#### Usage

```javascript
import React, { useState, useEffect } from 'react';
import * as fcl from '@onflow/fcl';

export function AuthCluster() {
  const [user, setUser] = useState({ loggedIn: null });
  useEffect(() => fcl.currentUser.subscribe(setUser), []); // sets the callback for FCL to use

  if (user.loggedIn) {
    return (
      <div>
        <span>{user?.addr ?? 'No Address'}</span>
        <button onClick={fcl.unauthenticate}>Log Out</button> {/* once logged out in setUser(user) will be called */}
      </div>
    );
  } else {
    return (
      <div>
        <button onClick={fcl.logIn}>Log In</button>{' '}
        {/* once logged in setUser(user) will be called */}
        <button onClick={fcl.signUp}>Sign Up</button> {/* once signed up, setUser(user) will be called */}
      </div>
    );
  }
}
```

---

### `currentUser.snapshot`

Returns the [current user](#currentuserobject) object. This is the same object that is set and available on [`fcl.currentUser.subscribe(callback)`](#currentusersubscribe).

#### Usage

```javascript
// returns the current user object
const user = fcl.currentUser.snapshot();

// subscribes to the current user object and logs to console on changes
fcl.currentUser.subscribe(console.log);
```

---

### `currentUser.authenticate`

Equivalent to `fcl.authenticate`.

---

### `currentUser.unauthenticate`

Equivalent to `fcl.unauthenticate`.

---

### `currentUser.authorization`

Equivalent to `fcl.authz`

---

### `currentUser.signUserMessage`

A method to use allowing the user to personally sign data via FCL Compatible Wallets/Services.

> ⚠️ This method requires the current user's wallet to support a signing service endpoint. Currently, only Blocto is compatible with this feature by default.

#### Arguments

| Name      | Type                  | Description                       |
| --------- | --------------------- | --------------------------------- |
| `message` | string **(required)** | A hexadecimal string to be signed |

#### Returns

| Type    | Description                                                                                                                                                                               |
| ------- | ----------------------------------------------------------------------------------------------------------------------------------------------------------------------------------------- |
| `Array` | An Array of [CompositeSignatures](https://github.com/onflow/flow-js-sdk/blob/master/packages/fcl/src/wallet-provider-spec/draft-v2.md#compositesignature): {`addr`, `keyId`, `signature`} |

#### Usage

```javascript
import * as fcl from '@onflow/fcl';

export const signMessage = async () => {
  const MSG = Buffer.from('FOO').toString('hex');
  try {
    return await currentUser.signUserMessage(MSG);
  } catch (error) {
    console.log(error);
  }
};
```

---

## Discovery

### `discovery`

Discovery abstracts away code so that developers don't have to deal with the discovery of Flow compatible wallets, integration, or authentication. Using `discovery` from FCL allows dapps to list and authenticate with wallets while having full control over the UI. Common use cases for this are login or registration pages.

(Alternatively, if you don't need control over your UI you can continue to use the `discovery.wallet` config value documented in the [Quickstart](../../../build/guides/flow-app-quickstart.md) for the simplest configuration.)

> ⚠️**The following methods can only be used in web browsers.**

#### Note

⚠️`discovery.authn.endpoint` value **must** be set in the configuration before calling this method. See [FCL Configuration](#configuration).

### Suggested Configuration

| Environment | Example                                              |
| ----------- | ---------------------------------------------------- |
| Mainnet     | `https://fcl-discovery.onflow.org/api/authn`         |
| Testnet     | `https://fcl-discovery.onflow.org/api/testnet/authn` |

If the Discovery endpoint is set in config, then you can iterate through authn services and pass the chosen service to [authenticate](#authenticate) to authenticate a user.

#### Usage

```javascript
import './config';
import { useState, useEffect } from 'react';
import * as fcl from '@onflow/fcl';

function Component() {
  const [wallets, setWallets] = useState([]);
  useEffect(
    () => fcl.discovery.authn.subscribe((res) => setWallets(res.results)),
    [],
  );

  return (
    <div>
      {wallets.map((wallet) => (
        <button
          key={wallet.provider.address}
          onClick={() => fcl.authenticate({ service: wallet })}
        >
          Login with {wallet.provider.name}
        </button>
      ))}
    </div>
  );
}
```

### authn

#### More Configuration

By default, limited functionality services or services that require developer registration, like Ledger or Dapper Wallet, require apps to opt-in in order to display to users. To enable opt-in services in an application, use the `discovery.authn.include` property in your configuration with a value of an array of services you'd like your app to opt-in to displaying for users.

```javascript
import { config } from '@onflow/fcl';

config({
  'discovery.authn.endpoint':
    'https://fcl-discovery.onflow.org/api/testnet/authn', // Endpoint set to Testnet
  'discovery.authn.include': ['0x9d2e44203cb13051'], // Ledger wallet address on Testnet set to be included
});
```

**Opt-In Wallet Addresses on Testnet and Mainnet**

| Service         | Testnet            | Mainnet            |
| --------------- | ------------------ | ------------------ |
| `Dapper Wallet` | 0x82ec283f88a62e65 | 0xead892083b3e2c6c |
| `Ledger`        | 0x9d2e44203cb13051 | 0xe5cd26afebe62781 |

For more details on wallets, view the [service list here](https://github.com/onflow/fcl-discovery/blob/master/data/services.json).

---

### `discovery.authn.snapshot()`

Return a list of `authn` services.

### `discovery.authn.subscribe(callback)`

The callback sent to `subscribe` will be called with a list of `authn` services.

---

## On-chain Interactions

> 📣 **These methods can be used in browsers and NodeJS.**

These methods allows dapps to interact directly with the Flow blockchain via a set of functions that currently use the [Access Node API](../../../networks/node-ops/access-onchain-data/access-nodes/accessing-data/access-api.md).

---

### Query and Mutate Flow with Cadence

If you want to run arbitrary Cadence scripts on the blockchain, these methods offer a convenient way to do so **without having to build, send, and decode interactions**.

### `query`

Allows you to submit scripts to query the blockchain.

#### Options

_Pass in the following as a single object with the following keys.All keys are optional unless otherwise stated._

| Key       | Type                                  | Description                                                                                                                                                                     |
| --------- | ------------------------------------- | ------------------------------------------------------------------------------------------------------------------------------------------------------------------------------- |
| `cadence` | string **(required)**                 | A valid cadence script.                                                                                                                                                         |
| `args`    | [ArgumentFunction](#argumentfunction) | Any arguments to the script if needed should be supplied via a function that returns an array of arguments.                                                                     |
| `limit`   | number                                | Compute (Gas) limit for query. Read the [documentation about computation cost](../../../build/basics/fees.md) for information about how computation cost is calculated on Flow. |

#### Returns

| Type | Description                            |
| ---- | -------------------------------------- |
| any  | A JSON representation of the response. |

#### Usage

```javascript
import * as fcl from '@onflow/fcl';

const result = await fcl.query({
  cadence: `
    access(all) fun main(a: Int, b: Int, addr: Address): Int {
      log(addr)
      return a + b
    }
  `,
  args: (arg, t) => [
    arg(7, t.Int), // a: Int
    arg(6, t.Int), // b: Int
    arg('0xba1132bc08f82fe2', t.Address), // addr: Address
  ],
});
console.log(result); // 13
```

#### Examples

- [Additional Explanation](https://gist.github.com/orodio/3bf977a0bd45b990d16fdc1459b129a2)

---

### `mutate`

Allows you to submit transactions to the blockchain to potentially mutate the state.

⚠️When being used in the browser, `fcl.mutate` uses the built-in `fcl.authz` function to produce the authorization (signatures) for the current user. When calling this method from Node.js, you will need to supply your own custom authorization function.

#### Options

_Pass in the following as a single object with the following keys. All keys are optional unless otherwise stated._

| Key        | Type                                             | Description                                                                                                                                                                          |
| ---------- | ------------------------------------------------ | ------------------------------------------------------------------------------------------------------------------------------------------------------------------------------------ |
| `cadence`  | string **(required)**                            | A valid cadence transaction.                                                                                                                                                         |
| `args`     | [ArgumentFunction](#argumentfunction)            | Any arguments to the script if needed should be supplied via a function that returns an array of arguments.                                                                          |
<<<<<<< HEAD
| `limit`    | number                                           | Compute (Gas) limit for query. Read the [documentation about computation cost](../flow-go-sdk/index.mdx#gas-limit) for information about how computation cost is calculated on Flow. |
| `proposer` | [AuthorizationFunction](#authorization-function) | The authorization function that returns a valid [AuthorizationObject](#authorizationobject) for the [proposer role](#transactionrolesobject).                                        |
=======
| `limit`    | number                                           | Compute (Gas) limit for query. Read the [documentation about computation cost](../flow-go-sdk/index.md#gas-limit) for information about how computation cost is calculated on Flow. |
| `proposer` | [AuthorizationFunction](#authorization-function) | The authorization function that returns a valid [AuthorizationObject](#authorizationobject) for the [proposer role](#TransactionRolesObject).                                        |
>>>>>>> 79d68c79

#### Returns

| Type   | Description         |
| ------ | ------------------- |
| string | The transaction ID. |

#### Usage

```javascript
import * as fcl from '@onflow/fcl';
// login somewhere before
fcl.authenticate();

const txId = await fcl.mutate({
  cadence: `
    import Profile from 0xba1132bc08f82fe2
    
    transaction(name: String) {
      prepare(account: auth(BorrowValue) &Account) {
        account.storage.borrow<&{Profile.Owner}>(from: Profile.privatePath)!.setName(name)
      }
    }
  `,
  args: (arg, t) => [arg('myName', t.String)],
});
```

#### Examples

- [Additional explanation](https://gist.github.com/orodio/3bf977a0bd45b990d16fdc1459b129a2)
- [Custom authorization function](#authorization-function)

---

### `verifyUserSignatures` (Deprecated)

Use `fcl.AppUtils.verifyUserSignatures`

## AppUtils

### `AppUtils.verifyUserSignatures`

A method allowing applications to cryptographically verify a message was signed by a user's private key/s. This is typically used with the response from `currentUser.signUserMessage`.

#### Note

⚠️ `fcl.config.flow.network` or options override is required to use this api. See [FCL Configuration](#configuration).

#### Arguments

| Name                  | Type                  | Description                                                                                          |
| --------------------- | --------------------- | ---------------------------------------------------------------------------------------------------- |
| `message`             | string **(required)** | A hexadecimal string                                                                                 |
| `compositeSignatures` | Array **(required)**  | An Array of `CompositeSignatures`                                                                    |
| `opts`                | Object **(optional)** | `opts.fclCryptoContract` can be provided to override FCLCryptoContract address for local development |

#### Returns

| Type    | Description                   |
| ------- | ----------------------------- |
| Boolean | `true` if verified or `false` |

#### Usage

```javascript
import * as fcl from '@onflow/fcl';

const isValid = await fcl.AppUtils.verifyUserSignatures(
  Buffer.from('FOO').toString('hex'),
  [
    {
      f_type: 'CompositeSignature',
      f_vsn: '1.0.0',
      addr: '0x123',
      keyId: 0,
      signature: 'abc123',
    },
  ],
  { fclCryptoContract },
);
```

#### Examples

- [fcl-next-harness](https://github.com/onflow/fcl-next-harness)

---

### `AppUtils.verifyAccountProof`

A method allowing applications to cryptographically prove that a user controls an on-chain account. During user authentication, some FCL compatible wallets will choose to support the FCL `account-proof` service. If a wallet chooses to support this service, and the user approves the signing of message data, they will return `account-proof` data and a signature(s) that can be used to prove a user controls an on-chain account.
See [proving-authentication](https://github.com/onflow/fcl-js/blob/master/docs/reference/proving-authentication.mdx) documentaion for more details.

⚠️ `fcl.config.flow.network` or options override is required to use this api. See [FCL Configuration](#configuration).

#### Arguments

| Name               | Type                  | Description                                                                                                                                                                                                                                                               |
| ------------------ | --------------------- | ------------------------------------------------------------------------------------------------------------------------------------------------------------------------------------------------------------------------------------------------------------------------- |
| `appIdentifier`    | string **(required)** | A hexadecimal string                                                                                                                                                                                                                                                      |
| `accountProofData` | Object **(required)** | Object with properties: <br/>`address`: `string` - A Flow account address. <br/> `nonce`: `string` - A random string in hexadecimal format (minimum 32 bytes in total, i.e 64 hex characters) <br/> `signatures`: `Object[]` - An array of composite signatures to verify |
| `opts`             | Object **(optional)** | `opts.fclCryptoContract` can be provided to overide FCLCryptoContract address for local development                                                                                                                                                                       |

#### Returns

| Type    | Description                   |
| ------- | ----------------------------- |
| Boolean | `true` if verified or `false` |

#### Usage

```javascript
import * as fcl from "@onflow/fcl"

const accountProofData = {
  address: "0x123",
  nonce: "F0123"
  signatures: [{f_type: "CompositeSignature", f_vsn: "1.0.0", addr: "0x123", keyId: 0, signature: "abc123"}],
}

const isValid = await fcl.AppUtils.verifyAccountProof(
  "AwesomeAppId",
  accountProofData,
  {fclCryptoContract}
)

```

#### Examples

- [fcl-next-harness](https://github.com/onflow/fcl-next-harness)

---

### Query and mutate the blockchain with Builders

In some cases, you may want to utilize pre-built interactions or build more complex interactions than what the `fcl.query` and `fcl.mutate` interface offer. To do this, FCL uses a pattern of building up an interaction with a combination of builders, resolving them, and sending them to the chain.

> ⚠️**Recommendation:** Unless you have a specific use case that require usage of these builders, you should be able to achieve most cases with `fcl.query({...options}` or `fcl.mutate({...options})`

### `send`

Sends arbitrary scripts, transactions, and requests to Flow.

This method consumes an array of [builders](#builders) that are to be resolved and sent. The builders required to be included in the array depend on the [interaction](#interaction) that is being built.

#### Note

⚠️Must be used in conjuction with [`fcl.decode(response)`](#decode) to get back correct keys and all values in JSON.

#### Arguments

| Name       | Type                    | Description            |
| ---------- | ----------------------- | ---------------------- |
| `builders` | [[Builders](#builders)] | See builder functions. |

#### Returns

| Type                              | Description                                                                                                                                       |
| --------------------------------- | ------------------------------------------------------------------------------------------------------------------------------------------------- |
| [ResponseObject](#responseobject) | An object containing the data returned from the chain. Should always be decoded with `fcl.decode()` to get back appropriate JSON keys and values. |

#### Usage

```javascript
import * as fcl from '@onflow/fcl';

// a script only needs to resolve the arguments to the script
const response = await fcl.send([fcl.script`${script}`, fcl.args(args)]);
// note: response values are encoded, call await fcl.decode(response) to get JSON

// a transaction requires multiple 'builders' that need to be resolved prior to being sent to the chain - such as setting the authorizations.
const response = await fcl.send([
  fcl.transaction`
    ${transaction}
    `,
  fcl.args(args),
  fcl.proposer(proposer),
  fcl.authorizations(authorizations),
  fcl.payer(payer),
  fcl.limit(9999),
]);
// note: response contains several values (Cad)
```

---

### `decode`

Decodes the response from `fcl.send()` into the appropriate JSON representation of any values returned from Cadence code.

#### Note

📣 To define your own decoder, see [`tutorial`](https://github.com/onflow/flow-js-sdk/tree/master/packages/sdk/src/decode).

#### Arguments

| Name       | Type                              | Description                                            |
| ---------- | --------------------------------- | ------------------------------------------------------ |
| `response` | [ResponseObject](#responseobject) | Should be the response returned from `fcl.send([...])` |

#### Returns

| Type | Description                                                                                                                                                                     |
| ---- | ------------------------------------------------------------------------------------------------------------------------------------------------------------------------------- |
| any  | A JSON representation of the raw string response depending on the cadence code executed.<br/> The return value can be a single value and type or an object with multiple types. |

#### Usage

```javascript
import * as fcl from '@onflow/fcl';

// simple script to add 2 numbers
const response = await fcl.send([
  fcl.script`
        access(all) fun main(int1: Int, int2: Int): Int {
            return int1 + int2
        }
    `,
  fcl.args([fcl.arg(1, fcl.t.Int), fcl.arg(2, fcl.t.Int)]),
]);

const decoded = await fcl.decode(response);

assert(3 === decoded);
assert(typeof decoded === 'number');
```

---

## Builders

These methods fill out various portions of a transaction or script template in order to
build, resolve, and send it to the blockchain. A valid populated template is referred to as an [Interaction](#interaction).

⚠️**These methods must be used with `fcl.send([...builders]).then(fcl.decode)`**

### Query Builders

### `getAccount`

A builder function that returns the interaction to get an account by address.

⚠️Consider using the pre-built interaction [`fcl.account(address)`](#account) if you do not need to pair with any other builders.

#### Arguments

| Name      | Type                | Description                                                                        |
| --------- | ------------------- | ---------------------------------------------------------------------------------- |
| `address` | [Address](#address) | Address of the user account with or without a prefix (both formats are supported). |

#### Returns after decoding

| Type                      | Description                              |
| ------------------------- | ---------------------------------------- |
| [AccountObject](#account) | A JSON representation of a user account. |

#### Usage

```javascript
import * as fcl from '@onflow/fcl';

// somewhere in an async function
// fcl.account is the same as this function
const getAccount = async (address) => {
  const account = await fcl.send([fcl.getAccount(address)]).then(fcl.decode);
  return account;
};
```

---

### `getBlock`

A builder function that returns the interaction to get the latest block.

📣 Use with `fcl.atBlockId()` and `fcl.atBlockHeight()` when building the interaction to get information for older blocks.

⚠️Consider using the pre-built interaction [`fcl.getblock(isSealed)`](#getblock) if you do not need to pair with any other builders.

#### Arguments

| Name       | Type    | Default | Description                                                                    |
| ---------- | ------- | ------- | ------------------------------------------------------------------------------ |
| `isSealed` | boolean | false   | If the latest block should be sealed or not. See [block states](#interaction). |

#### Returns after decoding

| Type                        | Description                                           |
| --------------------------- | ----------------------------------------------------- |
| [BlockObject](#blockobject) | The latest block if not used with any other builders. |

#### Usage

```javascript
import * as fcl from '@onflow/fcl';

const latestSealedBlock = await fcl
  .send([
    fcl.getBlock(true), // isSealed = true
  ])
  .then(fcl.decode);
```

---

### `atBlockHeight`

A builder function that returns a partial interaction to a block at a specific height.

⚠️Use with other interactions like [`fcl.getBlock()`](#getblock) to get a full interaction at the specified block height.

#### Arguments

| Name          | Type   | Description                                            |
| ------------- | ------ | ------------------------------------------------------ |
| `blockHeight` | number | The height of the block to execute the interaction at. |

#### Returns

| Type                                | Description                                                                                                 |
| ----------------------------------- | ----------------------------------------------------------------------------------------------------------- |
| [Partial Interaction](#interaction) | A partial interaction to be paired with another interaction such as `fcl.getBlock()` or `fcl.getAccount()`. |

#### Usage

```javascript
import * as fcl from '@onflow/fcl';

await fcl.send([fcl.getBlock(), fcl.atBlockHeight(123)]).then(fcl.decode);
```

---

### `atBlockId`

A builder function that returns a partial interaction to a block at a specific block ID.

⚠️Use with other interactions like [`fcl.getBlock()`](#getblock) to get a full interaction at the specified block ID.

#### Arguments

| Name      | Type   | Description                                        |
| --------- | ------ | -------------------------------------------------- |
| `blockId` | string | The ID of the block to execute the interaction at. |

#### Returns

| Type                                | Description                                                                                                 |
| ----------------------------------- | ----------------------------------------------------------------------------------------------------------- |
| [Partial Interaction](#interaction) | A partial interaction to be paired with another interaction such as `fcl.getBlock()` or `fcl.getAccount()`. |

#### Usage

```javascript
import * as fcl from '@onflow/fcl';

await fcl.send([fcl.getBlock(), fcl.atBlockId('23232323232')]).then(fcl.decode);
```

---

### `getBlockHeader`

A builder function that returns the interaction to get a block header.

📣 Use with `fcl.atBlockId()` and `fcl.atBlockHeight()` when building the interaction to get information for older blocks.

#### Returns after decoding

| Type                                    | Description                                                  |
| --------------------------------------- | ------------------------------------------------------------ |
| [BlockHeaderObject](#blockheaderobject) | The latest block header if not used with any other builders. |

#### Usage

```javascript
import * as fcl from '@onflow/fcl';

const latestBlockHeader = await fcl
  .send([fcl.getBlockHeader()])
  .then(fcl.decode);
```

### `getEventsAtBlockHeightRange`

A builder function that returns all instances of a particular event (by name) within a height range.

⚠️The block range provided must be from the current spork.

⚠️The block range provided must be 250 blocks or lower per request.

#### Arguments

| Name              | Type                    | Description                                                      |
| ----------------- | ----------------------- | ---------------------------------------------------------------- |
| `eventName`       | [EventName](#eventname) | The name of the event.                                           |
| `fromBlockHeight` | number                  | The height of the block to start looking for events (inclusive). |
| `toBlockHeight`   | number                  | The height of the block to stop looking for events (inclusive).  |

#### Returns after decoding

| Type                           | Description                                    |
| ------------------------------ | ---------------------------------------------- |
| [[EventObject]](#event-object) | An array of events that matched the eventName. |

#### Usage

```javascript
import * as fcl from '@onflow/fcl';

const events = await fcl
  .send([
    fcl.getEventsAtBlockHeightRange(
      'A.7e60df042a9c0868.FlowToken.TokensWithdrawn',
      35580624,
      35580624,
    ),
  ])
  .then(fcl.decode);
```

---

### `getEventsAtBlockIds`

A builder function that returns all instances of a particular event (by name) within a set of blocks, specified by block ids.

⚠️The block range provided must be from the current spork.

#### Arguments

| Name        | Type                    | Description                               |
| ----------- | ----------------------- | ----------------------------------------- |
| `eventName` | [EventName](#eventname) | The name of the event.                    |
| `blockIds`  | number                  | The ids of the blocks to scan for events. |

#### Returns after decoding

| Type                           | Description                                    |
| ------------------------------ | ---------------------------------------------- |
| [[EventObject]](#event-object) | An array of events that matched the eventName. |

#### Usage

```javascript
import * as fcl from '@onflow/fcl';

const events = await fcl
  .send([
    fcl.getEventsAtBlockIds('A.7e60df042a9c0868.FlowToken.TokensWithdrawn', [
      'c4f239d49e96d1e5fbcf1f31027a6e582e8c03fcd9954177b7723fdb03d938c7',
      '5dbaa85922eb194a3dc463c946cc01c866f2ff2b88f3e59e21c0d8d00113273f',
    ]),
  ])
  .then(fcl.decode);
```

---

### `getCollection`

A builder function that returns all a collection containing a list of transaction ids by its collection id.

⚠️The block range provided must be from the current spork. All events emitted during past sporks is current unavailable.

#### Arguments

| Name           | Type   | Description               |
| -------------- | ------ | ------------------------- |
| `collectionID` | string | The id of the collection. |

#### Returns after decoding

| Type                                  | Description                                                                       |
| ------------------------------------- | --------------------------------------------------------------------------------- |
| [CollectionObject](#collectionobject) | An object with the id and a list of transactions within the requested collection. |

#### Usage

```javascript
import * as fcl from '@onflow/fcl';

const collection = await fcl
  .send([
    fcl.getCollection(
      'cccdb0c67d015dc7f6444e8f62a3244ed650215ed66b90603006c70c5ef1f6e5',
    ),
  ])
  .then(fcl.decode);
```

---

### `getTransactionStatus`

A builder function that returns the status of transaction in the form of a [TransactionStatusObject](#transactionstatusobject).

⚠️The transactionID provided must be from the current spork.

📣 Considering [subscribing to the transaction from `fcl.tx(id)`](#tx) instead of calling this method directly.

#### Arguments

| Name            | Type   | Description                                                                                                                           |
| --------------- | ------ | ------------------------------------------------------------------------------------------------------------------------------------- |
| `transactionId` | string | The transactionID returned when submitting a transaction. Example: `9dda5f281897389b99f103a1c6b180eec9dac870de846449a302103ce38453f3` |

#### Returns after decoding

#### Returns

| Type                                                | Description                                            |
| --------------------------------------------------- | ------------------------------------------------------ |
| [TransactionStatusObject](#transactionstatusobject) | Object representing the result/status of a transaction |

#### Usage

```javascript
import * as fcl from '@onflow/fcl';

const status = await fcl
  .send([
    fcl.getTransactionStatus(
      '9dda5f281897389b99f103a1c6b180eec9dac870de846449a302103ce38453f3',
    ),
  ])
  .then(fcl.decode);
```

---

### `getTransaction`

A builder function that returns a [transaction object](#transactionobject) once decoded.

⚠️The transactionID provided must be from the current spork.

📣 Considering using [`fcl.tx(id).onceSealed()`](#tx) instead of calling this method directly.

#### Arguments

| Name            | Type   | Description                                                                                                                           |
| --------------- | ------ | ------------------------------------------------------------------------------------------------------------------------------------- |
| `transactionId` | string | The transactionID returned when submitting a transaction. Example: `9dda5f281897389b99f103a1c6b180eec9dac870de846449a302103ce38453f3` |

#### Returns after decoding

#### Returns

| Type                                    | Description                                                    |
| --------------------------------------- | -------------------------------------------------------------- |
| [TransactionObject](#transactionobject) | An full transaction object containing a payload and signatures |

#### Usage

```javascript
import * as fcl from '@onflow/fcl';

const tx = await fcl
  .send([
    fcl.getTransaction(
      '9dda5f281897389b99f103a1c6b180eec9dac870de846449a302103ce38453f3',
    ),
  ])
  .then(fcl.decode);
```

---

### `subscribeEvents`

<Callout type="info">
The subscribeEvents SDK builder is for more advanced use cases where you wish to directly specify a starting block to listen for events. For most use cases, consider using the pre-built interaction [`fcl.events(eventTypes)`](#events).
</Callout>

A build that returns a [event stream connection](#eventstream) once decoded. It will establish a WebSocket connection to the Access Node and subscribe to events with the given parameters.

#### Arguments

| Name                     | Type                      | Description                                                                                                             |
| ------------------------ | ------------------------- | ----------------------------------------------------------------------------------------------------------------------- |
| `opts`                   | `Object`                  | An object with the following keys:                                                                                      |
| `opts.startBlockId`      | string &#124; undefined   | The block ID to start listening for events. Example: `9dda5f281897389b99f103a1c6b180eec9dac870de846449a302103ce38453f3` |
| `opts.startHeight`       | number &#124; undefined   | The block height to start listening for events. Example: `123`                                                          |
| `opts.eventTypes`        | string[] &#124; undefined | The event types to listen for. Example: `A.7e60df042a9c0868.FlowToken.TokensWithdrawn`                                  |
| `opts.addresses`         | string[] &#124; undefined | The addresses to listen for. Example: `0x7e60df042a9c0868`                                                              |
| `opts.contracts`         | string[] &#124; undefined | The contracts to listen for. Example: `0x7e60df042a9c0868`                                                              |
| `opts.heartbeatInterval` | number &#124; undefined   | The interval in milliseconds to send a heartbeat to the Access Node. Example: `10000`                                   |

#### Returns after decoding

#### Returns

| Type                                  | Description                      |
| ------------------------------------- | -------------------------------- |
| [EventStreamConnection](#eventstream) | A connection to the event stream |

#### Usage

```javascript
import * as fcl from '@onflow/fcl';

const eventStream = await fcl
  .send([
    fcl.subscribeEvents({
      eventTypes: 'A.7e60df042a9c0868.FlowToken.TokensWithdrawn',
    }),
  ])
  .then(fcl.decode);

eventStream.on('heartbeat', (heartbeat) => {
  console.log(heartbeat);
});

eventStream.on('events', (event) => {
  console.log(event);
});

eventStream.on('error', (error) => {
  console.log(error);
});

eventStream.on('end', () => {
  console.log('Connection closed');
});

eventStream.close();
```

---

### `getEvents` (Deprecated)

Use [`fcl.getEventsAtBlockHeightRange`](#geteventsatblockheightrange) or [`fcl.getEventsAtBlockIds`](#geteventsatblockids).

---

### `getLatestBlock` (Deprecated)

Use [`fcl.getBlock`](#getblock).

---

### `getBlockById` (Deprecated)

Use [`fcl.getBlock`](#getblock) and [`fcl.atBlockId`](#atblockid).

---

### `getBlockByHeight` (Deprecated)

Use [`fcl.getBlock`](#getblock) and [`fcl.atBlockHeight`](#atblockheight).

---

### Utility Builders

These builders are used to compose interactions with other builders such as scripts and transactions.

> ⚠️**Recommendation:** Unless you have a specific use case that require usage of these builders, you should be able to achieve most cases with `fcl.query({...options}` or `fcl.mutate({...options})`

### `arg`

A utility builder to be used with `fcl.args[...]` to create FCL supported arguments for interactions.

#### Arguments

| Name    | Type            | Description                                               |
| ------- | --------------- | --------------------------------------------------------- |
| `value` | any             | Any value that you are looking to pass to other builders. |
| `type`  | [FType](#ftype) | A type supported by Flow.                                 |

#### Returns

| Type                              | Description                         |
| --------------------------------- | ----------------------------------- |
| [ArgumentObject](#argumentobject) | Holds the value and type passed in. |

#### Usage

```javascript
import * as fcl from '@onflow/fcl';

await fcl
  .send([
    fcl.script`
      access(all) fun main(a: Int, b: Int): Int {
        return a + b
      }
    `,
    fcl.args([
      fcl.arg(5, fcl.t.Int), // a
      fcl.arg(4, fcl.t.Int), // b
    ]),
  ])
  .then(fcl.decode);
```

---

### `args`

A utility builder to be used with other builders to pass in arguments with a value and supported type.

#### Arguments

| Name   | Type                                  | Description                                                           |
| ------ | ------------------------------------- | --------------------------------------------------------------------- |
| `args` | [[Argument Objects]](#argumentobject) | An array of arguments that you are looking to pass to other builders. |

#### Returns

| Type                                | Description                                                                                                         |
| ----------------------------------- | ------------------------------------------------------------------------------------------------------------------- |
| [Partial Interaction](#interaction) | An interaction that contains the arguments and types passed in. This alone is a partial and incomplete interaction. |

#### Usage

```javascript
import * as fcl from '@onflow/fcl';

await fcl
  .send([
    fcl.script`
      access(all) fun main(a: Int, b: Int): Int {
        return a + b
      }
    `,
    fcl.args([
      fcl.arg(5, fcl.t.Int), // a
      fcl.arg(4, fcl.t.Int), // b
    ]),
  ])
  .then(fcl.decode); // 9
```

---

### Template Builders

> ⚠️**_Recommended:_** The following functionality is simplified by [`fcl.query({...options}`](#query) or [`fcl.mutate({...options})`](#mutate) and is reccomended to use over the functions below.

### `script`

A template builder to use a Cadence script for an interaction.

📣 Use with `fcl.args(...)` to pass in arguments dynamically.

#### Arguments

| Name   | Type   | Description                     |
| ------ | ------ | ------------------------------- |
| `CODE` | string | Should be valid Cadence script. |

#### Returns

| Type                        | Description                                   |
| --------------------------- | --------------------------------------------- |
| [Interaction](#interaction) | An interaction containing the code passed in. |

#### Usage

```javascript
import * as fcl from '@onflow/fcl';

const code = `
  access(all) fun main(): Int {
    return 5 + 4
  }
`;
const answer = await fcl.send([fcl.script(code)]).then(fcl.decode);
console.log(answer); // 9
```

---

### `transaction`

A template builder to use a Cadence transaction for an interaction.

⚠️Must be used with `fcl.payer`, `fcl.proposer`, `fcl.authorizations` to produce a valid interaction before sending to the chain.

📣 Use with `fcl.args[...]` to pass in arguments dynamically.

#### Arguments

| Name   | Type   | Description                            |
| ------ | ------ | -------------------------------------- |
| `CODE` | string | Should be valid a Cadence transaction. |

#### Returns

| Type                                | Description                                                                                                                    |
| ----------------------------------- | ------------------------------------------------------------------------------------------------------------------------------ |
| [Partial Interaction](#interaction) | An partial interaction containing the code passed in. Further builders are required to complete the interaction - see warning. |

#### Usage

```javascript
import * as fcl from '@onflow/fcl';

const code = `
  access(all) fun main(): Int {
    return 5 + 4
  }
`;
const answer = await fcl.send([fcl.script(code)]).then(fcl.decode);
console.log(answer); // 9
```

---

## Pre-built Interactions

These functions are abstracted short hand ways to skip the send and decode steps of sending an interaction to the chain. More pre-built interactions are coming soon.

### `account`

A pre-built interaction that returns the details of an account from their public address.

#### Arguments

| Name      | Type                | Description                                                                        |
| --------- | ------------------- | ---------------------------------------------------------------------------------- |
| `address` | [Address](#address) | Address of the user account with or without a prefix (both formats are supported). |

#### Returns

| Type                            | Description                              |
| ------------------------------- | ---------------------------------------- |
| [AccountObject](#accountobject) | A JSON representation of a user account. |

#### Usage

```javascript
import * as fcl from '@onflow/fcl';
const account = await fcl.account('0x1d007d755706c469');
```

---

### `block`

A pre-built interaction that returns the latest block (optionally sealed or not), by id, or by height.

#### Arguments

| Name     | Type    | Default | Description                                                                    |
| -------- | ------- | ------- | ------------------------------------------------------------------------------ |
| `sealed` | boolean | false   | If the latest block should be sealed or not. See [block states](#interaction). |
| `id`     | string  |         | ID of block to get.                                                            |
| `height` | int     |         | Height of block to get.                                                        |

#### Returns

| Type                        | Description                       |
| --------------------------- | --------------------------------- |
| [BlockObject](#blockobject) | A JSON representation of a block. |

#### Usage

```javascript
import * as fcl from '@onflow/fcl';
await fcl.block(); // get latest finalized block
await fcl.block({ sealed: true }); // get latest sealed block
await fcl.block({
  id: '0b1bdfa9ddaaf31d53c584f208313557d622d1fedee1586ffc38fb5400979faa',
}); // get block by id
await fcl.block({ height: 56481953 }); // get block by height
```

---

### `latestBlock` (Deprecated)

A pre-built interaction that returns the latest block (optionally sealed or not).

#### Arguments

| Name       | Type    | Default | Description                                                                    |
| ---------- | ------- | ------- | ------------------------------------------------------------------------------ |
| `isSealed` | boolean | false   | If the latest block should be sealed or not. See [block states](#interaction). |

#### Returns

| Type                        | Description                       |
| --------------------------- | --------------------------------- |
| [BlockObject](#blockobject) | A JSON representation of a block. |

#### Usage

```javascript
import * as fcl from '@onflow/fcl';
const latestBlock = await fcl.latestBlock();
```

---

## Transaction Status Utility

### `tx`

A utility function that lets you set the transaction to get subsequent status updates (via polling) and the finalized result once available.
⚠️The poll rate is set at `2500ms` and will update at that interval until transaction is sealed.

#### Arguments

| Name            | Type   | Description             |
| --------------- | ------ | ----------------------- |
| `transactionId` | string | A valid transaction id. |

#### Returns

| Name              | Type     | Description                                                                                               |
| ----------------- | -------- | --------------------------------------------------------------------------------------------------------- |
| `snapshot()`      | function | Returns the current state of the transaction.                                                             |
| `subscribe(cb)`   | function | Calls the `cb` passed in with the new transaction on a status change.                                     |
| `onceFinalized()` | function | Provides the transaction once status `2` is returned. See [Tranasaction Statuses](#transaction-statuses). |
| `onceExecuted()`  | function | Provides the transaction once status `3` is returned. See [Tranasaction Statuses](#transaction-statuses). |
| `onceSealed()`    | function | Provides the transaction once status `4` is returned. See [Tranasaction Statuses](#transaction-statuses). |

#### Usage

```javascript
import * as fcl from '@onflow/fcl';

const [txStatus, setTxStatus] = useState(null);
useEffect(() => fcl.tx(txId).subscribe(setTxStatus));
```

---

## Event Polling Utility

### `events`

A utility function that lets you set the transaction to get subsequent status updates (via polling) and the finalized result once available.
⚠️The poll rate is set at `10000ms` and will update at that interval for getting new events.

Note:
⚠️`fcl.eventPollRate` value **could** be set to change the polling rate of all events subcribers, check [FCL Configuration](#configuration) for guide.

#### Arguments

| Name        | Type   | Description         |
| ----------- | ------ | ------------------- |
| `eventName` | string | A valid event name. |

#### Returns

| Name            | Type     | Description                                  |
| --------------- | -------- | -------------------------------------------- |
| `subscribe(cb)` | function | Calls the `cb` passed in with the new event. |

#### Usage

```javascript
import * as fcl from '@onflow/fcl';
// in some react component
fcl.events(eventName).subscribe((event) => {
  console.log(event);
});
```

#### Examples

- [Flow-view-source example](https://github.com/orodio/flow-view-source/blob/master/src/pages/event.comp.js)

---

## Types, Interfaces, and Definitions

---

### `Builders`

Builders are modular functions that can be coupled together with `fcl.send([...builders])` to create an [Interaction](#interaction). The builders needed to create an interaction depend on the script or transaction that is being sent.

---

### `Interaction`

An interaction is an object containing the information to perform an action on chain.This object is populated through builders and converted into the approriate access node API call. See the interaction object [here](https://github.com/onflow/flow-js-sdk/blob/master/packages/sdk/src/interaction/interaction.js). A 'partial' interaction is an interaction object that does not have sufficient information to the intended on-chain action. Multiple partial interactions (through builders) can be coupled to create a complete interaction.

---

### `CurrentUserObject`

| Key         | Value Type          | Default   | Description                                                                                                                                                                                                                                                                                    |
| ----------- | ------------------- | --------- | ---------------------------------------------------------------------------------------------------------------------------------------------------------------------------------------------------------------------------------------------------------------------------------------------- |
| `addr`      | [Address](#address) | `null`    | The public address of the current user                                                                                                                                                                                                                                                         |
| `cid`       | string              | `null`    | Allows wallets to specify a [content identifier](https://docs.ipfs.io/concepts/content-addressing/) for user metadata.                                                                                                                                                                         |
| `expiresAt` | number              | `null`    | Allows wallets to specify a time-frame for a valid session.                                                                                                                                                                                                                                    |
| `f_type`    | string              | `'USER'`  | A type identifier used internally by FCL.                                                                                                                                                                                                                                                      |
| `f_vsn`     | string              | `'1.0.0'` | FCL protocol version.                                                                                                                                                                                                                                                                          |
| `loggedIn`  | boolean             | `null`    | If the user is logged in.                                                                                                                                                                                                                                                                      |
| `services`  | `[ServiceObject]`     | `[]`      | A list of trusted services that express ways of interacting with the current user's identity, including means to further discovery, [authentication, authorization](https://gist.github.com/orodio/a74293f65e83145ec8b968294808cf35#you-know-who-the-user-is), or other kinds of interactions. |

---

### `AuthorizationObject`

This type conforms to the interface required for FCL to authorize transaction on behalf o the current user.

| Key               | Value Type          | Description                                                                                       |
| ----------------- | ------------------- | ------------------------------------------------------------------------------------------------- |
| `addr`            | [Address](#address) | The address of the authorizer                                                                     |
| `signingFunction` | function            | A function that allows FCL to sign using the authorization details and produce a valid signature. |
| `keyId`           | number              | The index of the key to use during authorization. (Multiple keys on an account is possible).      |
| `sequenceNum`     | number              | A number that is incremented per transaction using they keyId.                                    |

---

### `SignableObject`

An object that contains all the information needed for FCL to sign a message with the user's signature.

| Key         | Value Type          | Description                                                                                          |
| ----------- | ------------------- | ---------------------------------------------------------------------------------------------------- |
| `addr`      | [Address](#address) | The address of the authorizer                                                                        |
| `keyId`     | number              | The index of the key to use during authorization. (Multiple keys on an account is possible).         |
| `signature` | function            | A [SigningFunction](#signing-function) that can produce a valid signature for a user from a message. |

---

### `AccountObject`

The JSON representation of an account on the Flow blockchain.

| Key         | Value Type                    | Description                                                                                |
| ----------- | ----------------------------- | ------------------------------------------------------------------------------------------ |
| `address`   | [Address](#address)           | The address of the account                                                                 |
| `balance`   | number                        | The FLOW balance of the account in 10^8.                                                   |
| `code`      | [Code](#code)                 | The code of any Cadence contracts stored in the account.                                   |
| `contracts` | Object: [Contract](#contract) | An object with keys as the contract name deployed and the value as the the cadence string. |
| `keys`      | [[KeyObject]](#keyobject)     | Any contracts deployed to this account.                                                    |

---

### `Address`

| Value Type        | Description                                                                                                                       |
| ----------------- | --------------------------------------------------------------------------------------------------------------------------------- |
| string(formatted) | A valid Flow address should be 16 characters in length. <br/>A `0x` prefix is optional during inputs. <br/>eg. `f8d6e0586b0a20c1` |

---

### `ArgumentObject`

An argument object created by `fcl.arg(value,type)`

| Key     | Value Type      | Description                                       |
| ------- | --------------- | ------------------------------------------------- |
| `value` | any             | Any value to be used as an argument to a builder. |
| `xform` | [FType](#ftype) | Any of the supported types on Flow.               |

---

### `ArgumentFunction`

An function that takes the `fcl.arg` function and fcl types `t` and returns an array of `fcl.arg(value,type)`.

`(arg, t) => Array<Arg>`

| Parameter Name | Value Type       | Description                                                               |
| -------------- | ---------------- | ------------------------------------------------------------------------- |
| `arg`          | function         | A function that returns an [ArgumentObject](#argumentobject) - `fcl.arg`. |
| `t`            | [FTypes](#ftype) | An object with acccess to all of the supported types on Flow.             |

**Returns**

| Value Type   | Description          |
| ------------ | -------------------- |
| `[fcl.args]` | Array of `fcl.args`. |

---

### `Authorization Function`

An authorization function must produce the information of the user that is going to sign and a signing function to use the information to produce a signature.

⚠️This function is always async.

📣 By default FCL exposes `fcl.authz` that produces the authorization object for the current user (given they are signed in and only on the browser). Replace this with your own function that conforms to this interface to use it wherever an authorization object is needed.

| Parameter Name | Value Type                      | Description                                    |
| -------------- | ------------------------------- | ---------------------------------------------- |
| `account`      | [AccountObject](#accountobject) | The account of the user that is going to sign. |

**Returns**

| Value Type                                             | Description                                                                                   |
| ------------------------------------------------------ | --------------------------------------------------------------------------------------------- |
| `Promise<[AuthorizationObject](#authorizationobject)>` | The object that contains all the information needed by FCL to authorize a user's transaction. |

#### Usage

---

```javascript
const authorizationFunction = async (account) => {
    // authorization function need to return an account
    const { address, keys } = account
    const tempId = `${address}-${keys[process.env.minterAccountIndex]}`;
    const keyId = Number(KEY_ID);
    let signingFunction = async signable => {
      return {
        keyId,
        addr: fcl.withPrefix(address),
        signature: sign(process.env.FLOW_MINTER_PRIVATE_KEY, signable.message), // signing function, read below
      }
    }
    return {
    ...account,
    address,
    keyId,
    tempId,
    signingFunction,
  }
```

- [Detailed explanation](https://github.com/onflow/flow-js-sdk/blob/master/packages/fcl/src/wallet-provider-spec/authorization-function.md)

---

### `Signing Function`

Consumes a payload and produces a signature for a transaction.

⚠️This function is always async.

📣 Only write your own signing function if you are writing your own custom authorization function.

#### Payload

Note: These values are destructed from the payload object in the first argument.

| Parameter Name | Value Type | Description                                                                                                                          |
| -------------- | ---------- | ------------------------------------------------------------------------------------------------------------------------------------ |
| `message`      | string     | The encoded string which needs to be used to produce the signature.                                                                  |
| `addr`         | string     | The encoded string which needs to be used to produce the signature.                                                                  |
| `keyId`        | string     | The encoded string which needs to be used to produce the signature.                                                                  |
| `roles`        | string     | The encoded string which needs to be used to produce the signature.                                                                  |
| `voucher`      | object     | The raw transactions information, can be used to create the message for additional safety and lack of trust in the supplied message. |

**Returns**

| Value Type                                   | Description                                                                                   |
| -------------------------------------------- | --------------------------------------------------------------------------------------------- |
| `Promise<[SignableObject](#signableobject)>` | The object that contains all the information needed by FCL to authorize a user's transaction. |

#### Usage

```javascript
import * as fcl from '@onflow/fcl';
import { ec as EC } from 'elliptic';
import { SHA3 } from 'sha3';
const ec: EC = new EC('p256');

const produceSignature = (privateKey, msg) => {
  const key = ec.keyFromPrivate(Buffer.from(privateKey, 'hex'));
  const sig = key.sign(this.hashMsg(msg));
  const n = 32;
  const r = sig.r.toArrayLike(Buffer, 'be', n);
  const s = sig.s.toArrayLike(Buffer, 'be', n);
  return Buffer.concat([r, s]).toString('hex');
};

const signingFunction = ({
  message, // The encoded string which needs to be used to produce the signature.
  addr, // The address of the Flow Account this signature is to be produced for.
  keyId, // The keyId of the key which is to be used to produce the signature.
  roles: {
    proposer, // A Boolean representing if this signature to be produced for a proposer.
    authorizer, // A Boolean representing if this signature to be produced for a authorizer.
    payer, // A Boolean representing if this signature to be produced for a payer.
  },
  voucher, // The raw transactions information, can be used to create the message for additional safety and lack of trust in the supplied message.
}) => {
  return {
    addr, // The address of the Flow Account this signature was produced for.
    keyId, // The keyId for which key was used to produce the signature.
    signature: produceSignature(message), // The hex encoded string representing the signature of the message.
  };
};
```

#### Examples:

- [Detailed explanation](https://github.com/onflow/flow-js-sdk/blob/master/packages/fcl/src/wallet-provider-spec/authorization-function.md)

---

### `TransactionObject`

| Key                  | Value Type                            | Description                                                                                                                                                                  |
| -------------------- | ------------------------------------- | ---------------------------------------------------------------------------------------------------------------------------------------------------------------------------- |
| `args`               | object                                | A list of encoded Cadence values passed into this transaction. These have not been decoded by the JS-SDK.                                                                    |
| `authorizers`        | [\[Address\]](#address)               | A list of the accounts that are authorizing this transaction to mutate to their on-chain account state. [See more here](../../../build/basics/transactions.md#signer-roles). |
| `envelopeSignatures` | [\[SignableObject\]](#signableobject) | A list of signatures generated by the payer role. [See more here](../../../build/basics/transactions.md#signing-a-transaction).                                           |
| `gasLimit`           | number                                | The maximum number of computational units that can be used to execute this transaction. [See more here](../../../build/basics/fees.md).                                      |
| `payer`              | [Address](#address)                   | The account that pays the fee for this transaction. [See more here](../../../build/basics/transactions.md#signer-roles).                                                     |
| `payloadSignatures`  | [\[SignableObject\]](#signableobject) | A list of signatures generated by the proposer and authorizer roles. [See more here](../../../build/basics/transactions.md#signing-a-transaction).                        |
| `proposalKey`        | [\[ProposalKey\]](#proposalkeyobject) | The account key used to propose this transaction                                                                                                                             |
| `referenceBlockId`   | string                                | A reference to the block used to calculate the expiry of this transaction.                                                                                                   |
| `script`             | string                                | The UTF-8 encoded Cadence source code that defines the execution logic for this transaction                                                                                  |

### `TransactionRolesObject`

| Key Name   | Value Type | Description                                                                |
| ---------- | ---------- | -------------------------------------------------------------------------- |
| proposer   | boolean    | A Boolean representing if this signature to be produced for a proposer.    |
| authorizer | boolean    | A Boolean representing if this signature to be produced for an authorizer. |
| payer      | boolean    | A Boolean representing if this signature to be produced for a payer.       |

For more on what each transaction role means, see [singing roles](../../../build/basics/transactions.md#signer-roles).

### `TransactionStatusObject`

| Key            | Value Type                                 | Description                                                                         |
| -------------- | ------------------------------------------ | ----------------------------------------------------------------------------------- |
| `blockId`      | string                                     | ID of the block that contains the transaction.                                      |
| `events`       | [[EventObject]](#event-object)             | An array of events that were emitted during the transaction.                        |
| `status`       | [TransactionStatus](#transaction-statuses) | The status of the transaction on the blockchain.                                    |
| `statusString` | [TransactionStatus](#transaction-statuses) | The `status` as as descriptive text (e.g. "FINALIZED").                             |
| `errorMessage` | string                                     | An error message if it exists. Default is an empty string `''`.                     |
| `statusCode`   | number                                     | The pass/fail status. 0 indicates the transaction succeeded, 1 indicates it failed. |

### `EventName`

| Value Type        | Description                                                                                                                         |
| ----------------- | ----------------------------------------------------------------------------------------------------------------------------------- |
| string(formatted) | A event name in Flow must follow the format `A.{AccountAddress}.{ContractName}.{EventName}` <br/>eg. `A.ba1132bc08f82fe2.Debug.Log` |

### `Contract`

| Value Type        | Description                                          |
| ----------------- | ---------------------------------------------------- |
| string(formatted) | A formatted string that is a valid cadence contract. |

### `KeyObject`

This is the JSON representation of a key on the Flow blockchain.

| Key              | Value Type | Description                                                                              |
| ---------------- | ---------- | ---------------------------------------------------------------------------------------- |
| `index`          | number     | The address of the account                                                               |
| `publicKey`      | string     | The public portion of a public/private key pair                                          |
| `signAlgo`       | number     | An index referring to one of `ECDSA_P256` or `ECDSA_secp256k1`                           |
| `hashAlgo`       | number     | An index referring to one of `SHA2_256` or `SHA3_256`                                    |
| `weight`         | number     | A number between 1 and 1000 indicating the relative weight to other keys on the account. |
| `sequenceNumber` | number     | This number is incremented for every transaction signed using this key.                  |
| `revoked`        | boolean    | If this key has been disabled for use.                                                   |

### `ProposalKeyObject`

ProposalKey is the account key used to propose this transaction.

A proposal key references a specific key on an account, along with an up-to-date sequence number for that key. This sequence number is used to prevent replay attacks.

You can find more information about sequence numbers [here](../../../build/basics/transactions.md#sequence-numbers)

| Key              | Value Type          | Description                                                               |
| ---------------- | ------------------- | ------------------------------------------------------------------------- |
| `address`        | [Address](#address) | The address of the account                                                |
| `keyIndex`       | number              | The index of the account key being referenced                             |
| `sequenceNumber` | number              | The sequence number associated with this account key for this transaction |

### `BlockObject`

The JSON representation of a key on the Flow blockchain.

| Key                    | Value Type                                                | Description                                                |
| ---------------------- | --------------------------------------------------------- | ---------------------------------------------------------- |
| `id`                   | string                                                    | The id of the block.                                       |
| `parentId`             | string                                                    | The id of the parent block.                                |
| `height`               | number                                                    | The height of the block.                                   |
| `timestamp`            | object                                                    | Contains time related fields.                              |
| `collectionGuarantees` | [[CollectionGuaranteeObject](#collectionguaranteeobject)] | Contains the ids of collections included in the block.     |
| `blockSeals`           | [SealedBlockObject]                                       | The details of which nodes executed and sealed the blocks. |
| `signatures`           | Uint8Array([numbers])                                     | All signatures.                                            |

### `BlockHeaderObject`

The subset of the [BlockObject](#blockobject) containing only the header values of a block.

| Key         | Value Type | Description                   |
| ----------- | ---------- | ----------------------------- |
| `id`        | string     | The id of the block.          |
| `parentId`  | string     | The id of the parent block.   |
| `height`    | number     | The height of the block.      |
| `timestamp` | object     | Contains time related fields. |

### `CollectionGuaranteeObject`

A collection that has been included in a block.

| Key            | Value Type        | Description          |
| -------------- | ----------------- | -------------------- |
| `collectionId` | string            | The id of the block. |
| `signatures`   | [SignatureObject](#SignatureObject) | All signatures.      |

### `CollectionObject`

A collection is a list of transactions that are contained in the same block.

| Key              | Value Type | Description                                             |
| ---------------- | ---------- | ------------------------------------------------------- |
| `id`             | string     | The id of the collection.                               |
| `transactionIds` | [string]   | The ids of the transactions included in the collection. |

### `ResponseObject`

The format of all responses in FCL returned from `fcl.send(...)`. For full details on the values and descriptions of the keys, view [here](https://github.com/onflow/flow-js-sdk/tree/master/packages/sdk/src/response).

| Key                 |
| ------------------- |
| `tag`               |
| `transaction`       |
| `transactionStatus` |
| `transactionId`     |
| `encodedData`       |
| `events`            |
| `account`           |
| `block`             |
| `blockHeader`       |
| `latestBlock`       |
| `collection`        |

### `Event Object`

| Key                | Value Type              | Description                                                                                           |
| ------------------ | ----------------------- | ----------------------------------------------------------------------------------------------------- |
| `blockId`          | string                  | ID of the block that contains the event.                                                              |
| `blockHeight`      | number                  | Height of the block that contains the event.                                                          |
| `blockTimestamp`   | string                  | The timestamp of when the block was sealed in a `DateString` format. eg. `'2021-06-25T13:42:04.227Z'` |
| `type`             | [EventName](#eventname) | A string containing the event name.                                                                   |
| `transactionId`    | string                  | Can be used to query transaction information, eg. via a Flow block explorer.                          |
| `transactionIndex` | number                  | Used to prevent replay attacks.                                                                       |
| `eventIndex`       | number                  | Used to prevent replay attacks.                                                                       |
| `data`             | any                     | The data emitted from the event.                                                                      |

### `Transaction Statuses`

The status of a transaction will depend on the Flow blockchain network and which phase it is in as it completes and is finalized.

| Status Code | Description                                                                                                           |
| ----------- | --------------------------------------------------------------------------------------------------------------------- |
| `0`         | Unknown                                                                                                               |
| `1`         | Transaction Pending - Awaiting Finalization                                                                           |
| `2`         | Transaction Finalized - Awaiting Execution                                                                            |
| `3`         | Transaction Executed - Awaiting Sealing                                                                               |
| `4`         | Transaction Sealed - Transaction Complete. At this point the transaction result has been committed to the blockchain. |
| `5`         | Transaction Expired                                                                                                   |

### `GRPC Statuses`

The access node GRPC implementation follows the standard GRPC Core status code spec. View [here](https://grpc.github.io/grpc/core/md_doc_statuscodes.html).

### `FType`

FCL arguments must specify one of the following support types for each value passed in.

| Type         | Example                                                                                                              |
| ------------ | -------------------------------------------------------------------------------------------------------------------- |
| `UInt`       | `fcl.arg(1, t.UInt)`                                                                                                 |
| `UInt8`      | `fcl.arg(8, t.UInt8)`                                                                                                |
| `UInt16`     | `fcl.arg(16, t.UInt16)`                                                                                              |
| `UInt32`     | `fcl.arg(32, t.UInt32)`                                                                                              |
| `UInt64`     | `fcl.arg(64, t.UInt64)`                                                                                              |
| `UInt128`    | `fcl.arg(128, t.UInt128)`                                                                                            |
| `UInt256`    | `fcl.arg(256, t.UInt256)`                                                                                            |
| `Int`        | `fcl.arg(1, t.Int)`                                                                                                  |
| `Int8`       | `fcl.arg(8, t.Int8)`                                                                                                 |
| `Int16`      | `fcl.arg(16, t.Int16)`                                                                                               |
| `Int32`      | `fcl.arg(32, t.Int32)`                                                                                               |
| `Int64`      | `fcl.arg(64, t.Int64)`                                                                                               |
| `Int128`     | `fcl.arg(128, t.Int128)`                                                                                             |
| `Int256`     | `fcl.arg(256, t.Int256)`                                                                                             |
| `Word8`      | `fcl.arg(8, t.Word8)`                                                                                                |
| `Word16`     | `fcl.arg(16, t.Word16)`                                                                                              |
| `Word32`     | `fcl.arg(32, t.Word32)`                                                                                              |
| `Word64`     | `fcl.arg(64, t.Word64)`                                                                                              |
| `UFix64`     | `fcl.arg("64.123", t.UFix64)`                                                                                        |
| `Fix64`      | `fcl.arg("64.123", t.Fix64)`                                                                                         |
| `String`     | `fcl.arg("Flow", t.String)`                                                                                          |
| `Character`  | `fcl.arg("c", t.String)`                                                                                             |
| `Bool`       | `fcl.arg(true, t.String)`                                                                                            |
| `Address`    | `fcl.arg("0xABC123DEF456", t.Address)`                                                                               |
| `Optional`   | `fcl.arg("Flow", t.Optional(t.String))`                                                                              |
| `Array`      | `fcl.args([ fcl.arg(["First", "Second"], t.Array(t.String)) ])`                                                      |
| `Dictionary` | `fcl.args([fcl.arg([{key: 1, value: "one"}, {key: 2, value: "two"}], t.Dictionary({key: t.Int, value: t.String}))])` |
| `Path`       | `fcl.arg({ domain: "public", identifier: "flowTokenVault" }, t.Path)`                                                |

---

### `StreamConnection`

A stream connection is an object for subscribing to generic data from any WebSocket data stream. This is the base type for all stream connections. Two channels, `close` and `error`, are always available, as they are used to signal the end of the stream and any errors that occur.

```ts
interface StreamConnection<ChannelMap extends { [name: string]: any }> {
  // Subscribe to a channel
  on<C extends keyof ChannelMap>(
    channel: C,
    listener: (data: ChannelMap[C]) => void,
  ): this;
  on(event: 'close', listener: () => void): this;
  on(event: 'error', listener: (err: any) => void): this;

  // Unsubscribe from a channel
  off<C extends keyof ChannelMap>(
    event: C,
    listener: (data: ChannelMap[C]) => void,
  ): this;
  off(event: 'close', listener: () => void): this;
  off(event: 'error', listener: (err: any) => void): this;

  // Close the connection
  close(): void;
}
```

#### Usage

```ts
import { StreamConnection } from "@onflow/typedefs"

const stream: StreamConnection = ...

stream.on("close", () => {
  // Handle close
})

stream.on("error", (err) => {
  // Handle error
})

stream.close()
```

### `EventStream`

An event stream is a stream connection that emits events and block heartbeats. Based on the connection parameters, heartbeats will be emitted at least as often as some fixed block height interval. It is a specific variant of a [StreamConnection](#streamconnection).

```ts
type EventStream = StreamConnection<{
  events: Event[];
  heartbeat: BlockHeartbeat;
}>;
```

#### Usage

```ts
import { EventStream } from "@onflow/typedefs"

const stream: EventStream = ...

stream.on("events", (events) => {
  // Handle events
})

stream.on("heartbeat", (heartbeat) => {
  // Handle heartbeat
})

// Close the stream
stream.close()
```

### `BlockHeartbeat`

```ts
export interface BlockHeartbeat {
  blockId: string;
  blockHeight: number;
  timestamp: string;
}
```

#### Usage

```ts
import { BlockHeartbeat } from "@onflow/typedefs"

const heartbeat: BlockHeartbeat = ...
```


### SignatureObject

Signature objects are used to represent a signature for a particular message as well as the account and keyId which signed for this message.

| Key         | Value Type                                                    | Description                                                                                                                                                      |
| ----------- | ------------------------------------------------------------- | ---------------------------------------------------------------------------------------------------------------------------------------------------------------- |
| `addr`      | [Address](#address) | the address of the account which this signature has been generated for                                                                                           |
| `keyId`     | number                                                        | The index of the key to use during authorization. (Multiple keys on an account is possible).|
| `signature` | string                                                        | a hexidecimal-encoded string representation of the generated signature                                                                                           |<|MERGE_RESOLUTION|>--- conflicted
+++ resolved
@@ -590,13 +590,8 @@
 | ---------- | ------------------------------------------------ | ------------------------------------------------------------------------------------------------------------------------------------------------------------------------------------ |
 | `cadence`  | string **(required)**                            | A valid cadence transaction.                                                                                                                                                         |
 | `args`     | [ArgumentFunction](#argumentfunction)            | Any arguments to the script if needed should be supplied via a function that returns an array of arguments.                                                                          |
-<<<<<<< HEAD
-| `limit`    | number                                           | Compute (Gas) limit for query. Read the [documentation about computation cost](../flow-go-sdk/index.mdx#gas-limit) for information about how computation cost is calculated on Flow. |
+| `limit`    | number                                           | Compute (Gas) limit for query. Read the [documentation about computation cost](../flow-go-sdk/index.md#gas-limit) for information about how computation cost is calculated on Flow. |
 | `proposer` | [AuthorizationFunction](#authorization-function) | The authorization function that returns a valid [AuthorizationObject](#authorizationobject) for the [proposer role](#transactionrolesobject).                                        |
-=======
-| `limit`    | number                                           | Compute (Gas) limit for query. Read the [documentation about computation cost](../flow-go-sdk/index.md#gas-limit) for information about how computation cost is calculated on Flow. |
-| `proposer` | [AuthorizationFunction](#authorization-function) | The authorization function that returns a valid [AuthorizationObject](#authorizationobject) for the [proposer role](#TransactionRolesObject).                                        |
->>>>>>> 79d68c79
 
 #### Returns
 
