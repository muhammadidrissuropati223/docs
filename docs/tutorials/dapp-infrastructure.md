---
title: Off-chain Dapp Infrastructure
sidebar_label: Off-chain Infrastructure
---

In addition to on-chain smart contracts, dapps also rely on off-chain infrastructure. For example, users often interact with a dapp through a web interface. In addition to this, some dapps rely on backend servers to query and index data from the blockchain. This section covers best practices for off-chain infrastructure on Flow.

## Writing Data to Flow

All data written to the blockchain happens in a transaction. For user-facing dapps, transactions either originate from a user account or an admin account. For most dapps, the large majority of transactions will be user transactions. 

### User Transactions

User transactions are transactions that are authorized by the users of your dapp. These transactions originate from the user’s wallet, as mentioned in the 
[User Accounts & Wallets](./user-accounts-and-wallets.md) section. For example, a user may sign a transaction to purchase an NFT from your dapp.

A user transaction is initialized by your dapp (e.g. by a button click) through FCL, which then passes the transaction to the user’s wallet, which in turn signs the transaction and submits it to Flow. This all happens from the dapp client, typically a browser app. By using FCL, your dapp does not need to be involved in the transaction signing -- it constructs the transaction, passes it to the wallet, and then waits for the final result.

### Admin Transactions

Admin transactions are transactions that originate from the backend of your dapp, or from a separate administration interface that you control. These transactions perform the administrative duties required to operate your dapp, and are signed by an administrator account controlled by you, the dapp developer.

For example, you may send an admin transaction that mints a batch of NFTs for purchase, or a transaction that adds an additional gameplay level to your game.

For one-off administrative actions that do not require automation, such as contract deployment, you can use the [Flow CLI](../tools/flow-cli/).

## Reading Data From Flow

Your dapp will also need to read data from Flow, and in particular, the state of your smart contracts. There are several ways to query state on Flow.

### Events

Events are data objects emitted at the end of a transaction that describe the state changes that occurred in the transaction. For example, a transaction that transfers FLOW tokens between accounts [will emit events](https://flowdiver.io/transaction/2f50695c3c506b8214d18f49220c986d24d19d8762a2805b3609aee3d529de88) that describe the sender, recipient and amount of FLOW transferred. Event types are [defined inside your Cadence contracts](https://github.com/onflow/flow-core-contracts/blob/master/contracts/FlowToken.cdc#L8-L27). 

Events can be used to notify your off-chain infrastructure of important state changes in your smart contracts. For example, if a user purchases an NFT from your storefront smart contract, an event will be emitted that describes this purchase. Your web application, which displays the NFTs for sale, can then capture that event and remove the NFT from the sale list.

<<<<<<< HEAD
You can query events through the Flow Access API using the available [Flow SDKs](../tools/clients/index.md). Event data is returned in [JSON-Cadence format](https://cadence-lang-docs-git-fix-links-versions-onflow.vercel.app/docs/0.42/json-cadence-spec).
=======
You can query events through the Flow Access API using the available [Flow SDKs](../tools/clients/index.md). Event data is returned in [JSON-Cadence format](../cadence/json-cadence-spec.md).
>>>>>>> 071b540f

#### Event Reflection Database

Some applications, especially those with existing backend servers, opt to store application state in an off-chain database that merely reflects the state of on-chain contracts. A reflection database has the following benefits:

* **Unified on and off-chain state**. For dapps that rely on both on and off-chain state, it’s useful to store all data in a central database to allow for atomic queries (i.e. ACID) and high scalability.
* **Fast and flexible queries.** Database systems can be tuned and optimized (e.g. using indices) to best serve the data needs of your dapp, whereas the blockchain itself does not provide this level of customization.

#### Event Providers

Third-party event providers, such as [Graffle](https://graffle.io/), can simplify event filtering and stream events directly to your frontend or backend infrastructure.

### Cadence Script Queries

At any point, your dapp can execute a query to read the state of your contracts. This is done using Cadence scripts, which are written similarly to transactions, but are read-only and cannot mutate the blockchain state. 

Events follow a push model, whereas script queries follow a pull model. Your dapp may need to check the state of your contracts without waiting for an event to be emitted. 

<<<<<<< HEAD
You can execute scripts through the Flow Access API using the available [Flow SDKs](../tools/clients/index.md). Like events, script results are returned in [JSON-Cadence format](https://cadence-lang-docs-git-fix-links-versions-onflow.vercel.app/docs/0.42/json-cadence-spec).
=======
You can execute scripts through the Flow Access API using the available [Flow SDKs](../tools/clients/index.md). Like events, script results are returned in [JSON-Cadence format](../cadence/json-cadence-spec.md).
>>>>>>> 071b540f
<|MERGE_RESOLUTION|>--- conflicted
+++ resolved
@@ -34,11 +34,7 @@
 
 Events can be used to notify your off-chain infrastructure of important state changes in your smart contracts. For example, if a user purchases an NFT from your storefront smart contract, an event will be emitted that describes this purchase. Your web application, which displays the NFTs for sale, can then capture that event and remove the NFT from the sale list.
 
-<<<<<<< HEAD
 You can query events through the Flow Access API using the available [Flow SDKs](../tools/clients/index.md). Event data is returned in [JSON-Cadence format](https://cadence-lang-docs-git-fix-links-versions-onflow.vercel.app/docs/0.42/json-cadence-spec).
-=======
-You can query events through the Flow Access API using the available [Flow SDKs](../tools/clients/index.md). Event data is returned in [JSON-Cadence format](../cadence/json-cadence-spec.md).
->>>>>>> 071b540f
 
 #### Event Reflection Database
 
@@ -57,8 +53,4 @@
 
 Events follow a push model, whereas script queries follow a pull model. Your dapp may need to check the state of your contracts without waiting for an event to be emitted. 
 
-<<<<<<< HEAD
-You can execute scripts through the Flow Access API using the available [Flow SDKs](../tools/clients/index.md). Like events, script results are returned in [JSON-Cadence format](https://cadence-lang-docs-git-fix-links-versions-onflow.vercel.app/docs/0.42/json-cadence-spec).
-=======
-You can execute scripts through the Flow Access API using the available [Flow SDKs](../tools/clients/index.md). Like events, script results are returned in [JSON-Cadence format](../cadence/json-cadence-spec.md).
->>>>>>> 071b540f
+You can execute scripts through the Flow Access API using the available [Flow SDKs](../tools/clients/index.md). Like events, script results are returned in [JSON-Cadence format](https://cadence-lang-docs-git-fix-links-versions-onflow.vercel.app/docs/0.42/json-cadence-spec).