--- conflicted
+++ resolved
@@ -6,34 +6,18 @@
 
 :::info
 
-<<<<<<< HEAD
-Are you a Cadence developer looking for information about fees on Cadence? If so, check out the Cadence specific documentation [here](../../build/basics/fees.md)
-=======
 Are you a Cadence developer looking for information about Fees on Cadence? If so, check out the Cadence specific documentation [here](../../build/basics/fees.md)
->>>>>>> 2a3408c7
 
 :::
 
 # Fees
 
-<<<<<<< HEAD
-Transactions on EVM on Flow use the FLOW token as the gas currency. For [Externally Owned Accounts (EOAs)](./accounts.md), the interface for paying gas on EVM functions the same as other EVM networks.
-=======
 EVM transactions are ultra low-cost and use the native FLOW token as gas. [Externally Owned Accounts (EOAs)](https://developers.flow.com/evm/build/accounts) function the same on Flow as other EVM networks like Ethereum.
->>>>>>> 2a3408c7
 
 **Gasless Transactions**
 
-<<<<<<< HEAD
-Transactions on EVM are executed through Cadence, which uses FLOW token for gas. Therefore, each Flow EVM transaction has its gas cost paid by the payer of the Cadence transaction that executes it. The account signing as the payer of the Cadence transaction therefore pays for gas of underlying EVM transactions.
-
-For transactions that are submitted to an EVM RPC node, the RPC node wraps the EVM transaction in a Cadence transaction and signs that transaction as the Payer. The coinbase of the EVM transaction is set by the RPC node to an address it maintains, therefore billing the cost of the transaction to the address executing it.
+Fees needed to execute transactions on a Web3 app are often a major challenge for new users and can be a barrier to adoption. Builders can easily extend their apps with Cadence to create ‘gasless’ experiences by specifying their app as the [sponsor](https://developers.flow.com/build/differences-vs-evm/account-abstraction#sponsored-transactions) instead of the user.
 
 ![FlowEVM-RPC-Payer](flow-rpc-payer.drawio.png)
 
-For details on how gas fees work on EVM on Flow, check out this [forum post](https://forum.flow.com/t/transaction-fees-on-flow-on-evm-previewnet/5751)
-=======
-Fees needed to execute transactions on a Web3 app are often a major challenge for new users and can be a barrier to adoption. Builders can easily extend their apps with Cadence to create ‘gasless’ experiences by specifying their app as the [sponsor](https://developers.flow.com/build/differences-vs-evm/account-abstraction#sponsored-transactions) instead of the user.
-
-To learn more about the technical implementation of EVM fees and how they are calculated, read this [explainer](https://forum.flow.com/t/how-evm-transaction-fees-work-on-flow-previewnet/5751).
->>>>>>> 2a3408c7
+To learn more about the technical implementation of EVM fees and how they are calculated, read this [explainer](https://forum.flow.com/t/how-evm-transaction-fees-work-on-flow-previewnet/5751).