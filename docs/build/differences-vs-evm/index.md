---
sidebar_position: 2
title: Differences vs. EVM
sidebar_custom_props:
  icon: ↔️
---

Flow [Cadence] is designed with many improvements over prior blockchain networks.  As a result, you'll notice many differences between Flow vs. other blockchains, especially Ethereum. This document will be most useful to developers who are already familiar with building on the EVM, but contains details useful to all developers. Check out [Why Flow] for a more general overview of the Flow blockchain.

:::tip

Remember, Flow also supports full [EVM] equivalence!  You can start by moving over your existing contracts, then start building new features that take advantage of the power of Cadence.

:::

## The Flow Cadence Account Model

Key pairs establish ownership on blockchains. In other blockchains (e.g. Bitcoin and Ethereum), the user's address is also calculated based on their public key, making a unique one-to-one relationship between accounts (addresses) and public keys. This also means there is no concrete "account creation" process other than generating a valid key pair. 

With the advent of smart contracts, Ethereum introduced a new account type for deploying contracts that can use storage space (i.e., to store contract bytecode). You can learn more about the distinction between EOA and Contract [accounts on Ethereum].

The [Flow account model] combines the concepts of EOAs and Contract Accounts into a single account model and decouples accounts and public keys. Flow accounts are associated with one or more public keys of varying weights that specify interested parties that need to produce valid cryptographic signatures for each transaction authorized by that account.

![Screenshot 2023-08-16 at 16.43.07.png](../basics/_accounts_images/Screenshot_2023-08-16_at_16.43.07.png)

This natively enables interesting use cases, like key revocation, rotation, and multi-signature transactions. All Flow accounts can use network storage (e.g., for deploying contracts and storing resources like NFTs) based on the number of FLOW tokens they hold.

:::warning

You must run an explicit account creation transaction on Flow to create a new account. [Flow CLI] can create an account on any network with a given public key.  Doing so requires a [very small fee] to be paid in FLOW.

:::

Another key difference is that [storage] for data and assets related to an account are stored in the account, **not** in the contract as with the EVM.

Check out the [Accounts] concept document to learn more about Flow accounts.

## Smart Contracts

On Flow, smart contracts can be written in [Cadence], or Solidity. Cadence syntax is user-friendly and inspired by modern languages like Swift. Notable features of Cadence that make it unique and the key power of the Flow blockchain are:

- **Resource-oriented**: Cadence introduces a new type called Resources. Resources enable onchain representation of digital assets natively and securely. Resources can only exist in one location at a time and are strictly controlled by the execution environment to avoid common mishandling mistakes. Each resource has a unique `uuid` associated with it on the blockchain. Examples of usage are fungible tokens, NFTs, or any custom data structure representing a real-world asset. Check out [Resources] to learn more.
- **Capability-based**: Cadence offers a [Capability-based Security] model. This also enables the use of Resources as structures to build access control. Capabilities and [Entitlements] can provide fine-grained access to the underlying objects for better security. For example, when users list an NFT on a Flow marketplace, they create a new Capability to the stored NFT in their account so the buyer can withdraw the asset when they provide the tokens. Check out [Capability-based Access Control] to learn more about Capabilities on Cadence.

<<<<<<< HEAD
- **Resource-oriented**: Cadence introduces a new type called Resources. Resources enable onchain representation of digital assets natively and securely. Resources can only exist in one location at a time and are strictly controlled by the execution environment to avoid common mishandling mistakes. Each resource has a unique `uuid` associated with it on the blockchain. Examples of usage are fungible tokens, NFTs, or any custom data structure representing a real-world asset. Check out [Resources](https://cadence-lang.org/docs/language/resources) to learn more.
- **Capability-based**: Cadence offers a [Capability-based Security](https://en.wikipedia.org/wiki/Capability-based_security) model. This also enables the use of Resources as structures to build access control. Capabilities and [Entitlements](https://cadence-lang.org/docs/language/access-control#entitlements) can provide fine-grained access to the underlying objects for better security. For example, when users list an NFT on a Flow marketplace, they create a new Capability to the stored NFT in their account so the buyer can withdraw the asset when they provide the tokens. Check out [Capability-based Access Control](https://cadence-lang.org/docs/language/capabilities) to learn more about Capabilities on Cadence.
=======
:::warning
>>>>>>> 42803877

Cadence is not compiled. All contracts are public and unobfuscated on Flow. This isn't that different from the EVM, where it's trivial to decompile a contract back into Solidity. 

:::

Check out the [Cadence] website to learn the details of the Cadence programming language.

If you are a Solidity developer, we recommend you start with Cadence's [Guide for Solidity Developers] to dive deeper into the differences between the two languages.

Here are some additional resources that can help you get started with Cadence:

- [The Cadence tutorial]
- ERC-20 equivalent on Flow is the Flow Fungible Token Standard
  - [Repository](https://github.com/onflow/flow-ft)
  - [Tutorial](https://cadence-lang.org/docs/tutorial/fungible-tokens)
- ERC-721 equivalent on Flow is the Flow Non-Fungible Token Standard
  - [Repository](https://github.com/onflow/flow-nft)
  - [Tutorial](https://cadence-lang.org/docs/tutorial/non-fungible-tokens-1)
- Asset marketplaces with Cadence
  - [Tutorial](https://cadence-lang.org/docs/tutorial/marketplace-setup)
  - [NFT Storefront](https://github.com/onflow/nft-storefront/) is an example marketplace standard

## Transactions and Scripts

You can interact with the state on most other blockchains by cryptographically authorizing smart contract function calls. On Flow, transactions offer rich functionality through Cadence code. This allows you to seamlessly combine multiple contracts and function calls into a single transaction that updates the blockchain state - all executing together as one unified operation.

Here is a sample transaction that mints an NFT from `ExampleNFT` contract on Testnet:

```cadence
import NonFungibleToken from 0x631e88ae7f1d7c20
import ExampleNFT from 0x2bd9d8989a3352a1

/// Mints a new ExampleNFT into recipient's account

transaction(recipient: Address) {

    /// Reference to the receiver's collection
    let recipientCollectionRef: &{NonFungibleToken.Collection}

    /// Previous NFT ID before the transaction executes
    let mintingIDBefore: UInt64

    prepare(signer: &Account) {

        self.mintingIDBefore = ExampleNFT.totalSupply

        // Borrow the recipient's public NFT collection reference
        self.recipientCollectionRef = getAccount(recipient)
            .capabilities.get<&{NonFungibleToken.Collection}>(ExampleNFT.CollectionPublicPath)
            .borrow()
            ?? panic("The recipient does not have a NonFungibleToken Receiver at "
                    .concat(ExampleNFT.CollectionPublicPath.toString())
                    .concat(" that is capable of receiving an NFT.")
                    .concat("The recipient must initialize their account with this collection and receiver first!"))

    }

    execute {

        let currentIDString = self.mintingIDBefore.toString()

        // Mint the NFT and deposit it to the recipient's collection
        ExampleNFT.mintNFT(
            recipient: self.recipientCollectionRef,
            name: "Example NFT #".concat(currentIDString),
            description: "Example description for #".concat(currentIDString),
            thumbnail: "https://robohash.org/".concat(currentIDString),
            royalties: []
        )
    }

    post {
        self.recipientCollectionRef.getIDs().contains(self.mintingIDBefore): "The next NFT ID should have been minted and delivered"
        ExampleNFT.totalSupply == self.mintingIDBefore + 1: "The total supply should have been increased by 1"
    }
}
```

### Authorizing Transactions

The process to authorize a transaction on Flow Cadence is more complex, but also much more powerful than an EVM transaction:

- [Accounts] can have multiple keys with varying weights
- Multiple accounts can sign a single transaction (`prepare` takes any number of arguments)
- Transaction computation fees can be paid by a different account, called the `Payer` account.
- The [transaction nonce] is provided by the `Proposer` account. This enables rate control and order to be dictated by a different party if needed.
- All of the above roles can be the same account.

The same powerful concept also exists for querying the blockchain state using Scripts. Here is a sample script that fetches the `ExampleNFT` IDs owned by a given account on Testnet:

```cadence
/// Script to get NFT IDs in an account's collection

import NonFungibleToken from 0x631e88ae7f1d7c20
import ExampleNFT from 0x2bd9d8989a3352a1

access(all) fun main(address: Address, collectionPublicPath: PublicPath): [UInt64] {

    let account = getAccount(address)

    let collectionRef = account
        .capabilities.get<&{NonFungibleToken.Collection}>(collectionPublicPath)
        .borrow()
            ?? panic("The account with address "
                    .concat(address.toString())
                    .concat("does not have a NonFungibleToken Collection at "
                    .concat(ExampleNFT.CollectionPublicPath.toString())
                    .concat(". The account must initialize their account with this collection first!")))

    return collectionRef.getIDs()

}
```

Check out [Transactions] and [Scripts] to learn more about the concepts. You can also read the Cadence language reference on [Transactions] to dive deeper.

## Flow Nodes

Developers need a blockchain node to send transactions and fetch state. Flow is based on a multi-node architecture that separates tasks like consensus and computation into separate nodes. You can learn more about the Flow architecture in the [Flow Primer].

Access Nodes are the node type that are most useful for developers, as they provide access to the Flow network [via an API].

## SDKs and Tools

If you're already familiar with blockchain development, here's a comparison between popular software packages and Flow's tooling:

- [hardhat](https://hardhat.org/) / [Truffle](https://trufflesuite.com/) / [Foundry](https://github.com/foundry-rs/foundry)
  - [Flow CLI](https://github.com/onflow/flow-cli/) provides local development tools and the [Flow Emulator](https://github.com/onflow/flow-emulator)
- [OpenZeppelin](https://www.openzeppelin.com/)
  - [Emerald OZ](https://oz.ecdao.org/overview)
- [go-ethereum](https://geth.ethereum.org/)
  - [Flow Go SDK](https://github.com/onflow/flow-go-sdk/)
  - [FCL](https://github.com/onflow/fcl-js/) also provides Backend API for Flow in JS
- [web3.js](https://github.com/web3/web3.js)
  - [FCL](https://github.com/onflow/fcl-js/)
  - [flow-cadut](https://github.com/onflow/flow-cadut) provides more utilities for using Flow on Web
- [Remix](https://remix.ethereum.org/)
  - [Flow Playground](https://play.flow.com/) provides basic experimentation on the web
  - [Cadence VSCode Extension](https://marketplace.visualstudio.com/items?itemName=onflow.cadence) is strongly suggested to install for local development
- [Testing Smart Contracts](https://ethereum.org/en/developers/docs/smart-contracts/testing/)
  - [Cadence testing framework](https://cadence-lang.org/docs/testing-framework) enables native tests in Cadence.
  - [overflow](https://github.com/bjartek/overflow) for testing in Go.
  - [js-testing](https://github.com/onflow/flow-js-testing) for testing in JS.

<!-- Relative-style links.  Does not render on the page -->

[Why Flow]: ../flow.md
[EVM]: ../../evm/about.md
[accounts on Ethereum]: https://ethereum.org/en/developers/docs/accounts
[Flow CLI]: ../../tools/flow-cli/accounts/create-accounts.md
[very small fee]: ../basics/fees.md#fee-structure
[Flow account model]: ../basics/accounts.md
[Accounts]: ../basics/accounts.md
[storage]: ../basics/accounts.md#storage
[Cadence]: https://cadence-lang.org/
[Resources]: https://cadence-lang.org/docs/language/resources
[Capability-based Security]: https://en.wikipedia.org/wiki/Capability-based_security
[Entitlements]: https://cadence-lang.org/docs/1.0/language/access-control#entitlements
[Capability-based Access Control]: https://cadence-lang.org/docs/language/capabilities
[Guide for Solidity Developers]: https://cadence-lang.org/docs/solidity-to-cadence
[The Cadence tutorial]: https://cadence-lang.org/docs/tutorial/first-steps
[transaction nonce]: https://ethereum.org/en/developers/docs/accounts/#an-account-examined
[Transactions]: ../basics/transactions.md
[Scripts]: ../basics/scripts.md
[Transactions]: https://cadence-lang.org/docs/language/transactions
[Flow Primer]: https://flow.com/primer#primer-how-flow-works
[via an API]: ../../networks/flow-networks/index.md<|MERGE_RESOLUTION|>--- conflicted
+++ resolved
@@ -42,12 +42,7 @@
 - **Resource-oriented**: Cadence introduces a new type called Resources. Resources enable onchain representation of digital assets natively and securely. Resources can only exist in one location at a time and are strictly controlled by the execution environment to avoid common mishandling mistakes. Each resource has a unique `uuid` associated with it on the blockchain. Examples of usage are fungible tokens, NFTs, or any custom data structure representing a real-world asset. Check out [Resources] to learn more.
 - **Capability-based**: Cadence offers a [Capability-based Security] model. This also enables the use of Resources as structures to build access control. Capabilities and [Entitlements] can provide fine-grained access to the underlying objects for better security. For example, when users list an NFT on a Flow marketplace, they create a new Capability to the stored NFT in their account so the buyer can withdraw the asset when they provide the tokens. Check out [Capability-based Access Control] to learn more about Capabilities on Cadence.
 
-<<<<<<< HEAD
-- **Resource-oriented**: Cadence introduces a new type called Resources. Resources enable onchain representation of digital assets natively and securely. Resources can only exist in one location at a time and are strictly controlled by the execution environment to avoid common mishandling mistakes. Each resource has a unique `uuid` associated with it on the blockchain. Examples of usage are fungible tokens, NFTs, or any custom data structure representing a real-world asset. Check out [Resources](https://cadence-lang.org/docs/language/resources) to learn more.
-- **Capability-based**: Cadence offers a [Capability-based Security](https://en.wikipedia.org/wiki/Capability-based_security) model. This also enables the use of Resources as structures to build access control. Capabilities and [Entitlements](https://cadence-lang.org/docs/language/access-control#entitlements) can provide fine-grained access to the underlying objects for better security. For example, when users list an NFT on a Flow marketplace, they create a new Capability to the stored NFT in their account so the buyer can withdraw the asset when they provide the tokens. Check out [Capability-based Access Control](https://cadence-lang.org/docs/language/capabilities) to learn more about Capabilities on Cadence.
-=======
 :::warning
->>>>>>> 42803877
 
 Cadence is not compiled. All contracts are public and unobfuscated on Flow. This isn't that different from the EVM, where it's trivial to decompile a contract back into Solidity. 
 
@@ -205,7 +200,7 @@
 [Cadence]: https://cadence-lang.org/
 [Resources]: https://cadence-lang.org/docs/language/resources
 [Capability-based Security]: https://en.wikipedia.org/wiki/Capability-based_security
-[Entitlements]: https://cadence-lang.org/docs/1.0/language/access-control#entitlements
+[Entitlements]: https://cadence-lang.org/docs/language/access-control#entitlements
 [Capability-based Access Control]: https://cadence-lang.org/docs/language/capabilities
 [Guide for Solidity Developers]: https://cadence-lang.org/docs/solidity-to-cadence
 [The Cadence tutorial]: https://cadence-lang.org/docs/tutorial/first-steps
