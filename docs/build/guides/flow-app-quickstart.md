---
description: Building an application on Flow
sidebar_position: 4
sidebar_custom_props:
  icon: 🏗️
---

# Create a Web App on Flow

---

This guide is a simple walkthrough to get started building a web3 app using the Flow Client Library (FCL).

:::info

If you are looking for a scaffolds, check out [scaffolds available in the Flow CLI](../../tools/flow-cli/super-commands.md#using-scaffolds).

:::

This simple guide uses the "Hello World" scaffold, it is meant to provide all the code needed to get a web application up and running.

## Introduction

![Flow app anatomy](flow-dapp-anatomy.png)

:::info

FCL (aka Flow Client Library) wraps the logic needed to communicate with the Flow blockchain. It's a npm package, [More Information](../../tools/clients/fcl-js)

:::

This guide assumes a good understanding of React. The concepts are easy to understand and apply to other libraries and framework. A strong understanding of Cadence (Flow's smart contract language) is not required. More information on Cadence, [learning the Cadence language](../smart-contracts/cadence.md).

### FCL concepts covered:

- [Installation](#installation)
- [Configuration](#configuration)
- [Authenticate a user](#authenticate-a-user)
- [Deploy contracts](#deploy-contracts)
- [Query the Blockchain](#query-the-blockchain)
- [Mutate the Blockchain](#mutate-the-blockchain)

<<<<<<< HEAD
For more help, [Discord](https://discord.gg/flowblockchain). See links at the end of this article for diving deeper into building on Flow.
=======
For more help, [Discord](https://discord.com/invite/J6fFnh2xx6). See links at the end of this article for diving deeper into building on Flow.
>>>>>>> 237ea5ba

## Installation

Make sure you have Flow CLI installed. [installation instructions](../../tools/flow-cli/install.md).

## Configuration

### Setting up Flow

Using the Flow CLI scaffold, create a basic hello world web project with `Web Scaffolds` -> `[5] FCL Web Dapp`. This will create a new `flow.json` file in the `hello-world` folder. This file will contain the Flow configuration for your project.

```sh
flow init hello-world --scaffold
# select scaffold 5
cd hello-world
npm install
# run the app in a later step
```

We don't recommend keeping private keys in your `flow.json`, notice that Flow CLI already moved the emulator private key to a `emulator.key` file and point to it using the [key/location pattern](../../tools/flow-cli/flow.json/security.md#private-account-configuration-file). This file should be added to your `.gitignore` file, so it won't be committed to your repository. 

We won't be using emulator and running contracts locally in this quickstart, but FCL will complain if it finds private keys in your `flow.json` file.

Your `flow.json` file should look like this:

```
{
	"networks": {
		"emulator": "127.0.0.1:3569",
		"mainnet": "access.mainnet.nodes.onflow.org:9000",
		"testnet": "access.devnet.nodes.onflow.org:9000"
	},
	"accounts": {
		"emulator-account": {
			"address": "f8d6e0586b0a20c7",
			"key": {
				"type": "file",
				"location": "./emulator.key"
			}
		}
	}
}
```

:::info

The `flow.json` file is used to keep track of deployed contracts and accounts. [More Information](../../tools/clients/fcl-js/api#using-flowjson)

:::

### Configuring FCL

Next, notice `@onflow/fcl` has been added to the `package.json` and the web application is ready to be run. 

:::info

There are a lot of benefits to getting familiar with existing Flow CLI scaffolds. For example the `hello-world` scaffold already has fcl configuration settings to run on local emulator. 

:::


The `hello-world` web application comes with convenience npm commands to facilitate a quick start. The following command will preform: 
  1. Start emulator
  2. Start dev wallet
  3. Start web app

:::info

Emulator is a local blockchain [More Information](../../tools/emulator/index.md). Emulator has all the features as testnet and mainnet blockchains 

:::

```sh
npm run dev:local
```

Now that your app is running. FCL loads the configuration in `config/fcl.ts` This file contains configuration information for FCL, such as what Access Node and wallet discovery endpoint and which network to use (e.g. testnet or a local emulator). 

- `accessNode.api` key specifies the address of a Flow access node. There are publically available access nodes, but have to rate limit. Alternatively, applications might want to run an Observer node [Run a Node](../../networks/node-ops/access-onchain-data/light-nodes/observer-node.md).
- `discovery.wallet` is an address that points to a service that lists FCL compatible wallets. Flow's FCL Discovery service is a service that FCL wallet providers can be added to, and be made 'discoverable' to any application that uses the `discovery.wallet` endpoint.

Also, notice that `package.json` uses `NEXT_PUBLIC_FLOW_NETWORK=local` for `dev` command, this is used to set the network in `config/fcl.ts`.

:::info

Learn more about [configuring Discovery](../../tools/clients/fcl-js/discovery.md) or [setting configuration values](../../tools/clients/fcl-js/api.md#setting-configuration-values).

:::

The main Next.js app component is located in `pages/_app.tsx`. It should import the config file `config/fcl.ts` already and should look like this:

```jsx
import '../styles/globals.css'
import DefaultLayout from '../layouts/DefaultLayout'

// Import FCL config
import '../config/fcl'

function MyApp({ Component, pageProps }) {
  return (
    <DefaultLayout>
      <Component {...pageProps} />
    </DefaultLayout>
  )
}

export default MyApp

```

The main page for the Next.js app is located in `pages/index.tsx`. It should contain some basic UI and should look like this:

```jsx
import Head from 'next/head'
import styles from '../styles/Home.module.css'
import Links from '../components/Links'
import Container from '../components/Container'
import useCurrentUser from '../hooks/useCurrentUser'

export default function Home() {
  const { loggedIn } = useCurrentUser()

  return (
    <div className={styles.container}>

      <Head>
        <title>FCL Next Scaffold</title>
        <meta name="description" content="FCL Next Scaffold for the Flow Blockchain" />
        <link rel="icon" href="/favicon.ico" />
      </Head>

      <main className={styles.main}>
        <h1 className={styles.title}>
          <a href="https://developers.flow.com/tools/fcl-js">FCL</a> Next Scaffold
        </h1>

        <p className={styles.description}>
          For the Flow Blockchain
        </p>

        {loggedIn && <Container />}

        <Links />

      </main>
    </div>
  )
}

```

Now we're ready to start talking to Flow! 

:::warning

The web app will run, but there are no contracts deployed to local emulator. This is a step in [Query the Blockchain](#query-the-blockchain) section. 

:::

## Authenticate a User

Navigate to [localhost:3000](http://localhost:3000) in your browser.

![User Login](./user-login-hello-world.gif)

Note: in the code above `useCurrentUser` is used to determine if there is a logged in user. 

There are two methods to allow the user to login. `fcl.logIn()` or `fcl.authenticate()` [More Information on, authenticate](../../tools/clients/fcl-js/api#authenticate)

In `components/Navbar.tsx` a button wires up the authentication method `fcl.authenticate()`. It is used to bring up the list of supported wallets. See below

Once authenticated, FCL uses a hook `const user = useCurrentUser()` to get the user data, when user is signed in `user.loggedIn` flag is `true`. For more information on the `currentUser`, read more [here](../../tools/clients/fcl-js/api.md#current-user).

```jsx
import Head from 'next/head'
import * as fcl from '@onflow/fcl'
import useCurrentUser from '../hooks/useCurrentUser'
import navbarStyles from '../styles/Navbar.module.css'
import elementStyles from '../styles/Elements.module.css'

export default function Navbar() {
  const user = useCurrentUser()

  return (
    <div className={navbarStyles.navbar}>
      {!user.loggedIn && 
        <button 
          onClick={fcl.authenticate} 
          className={elementStyles.button}>
          Log In With Wallet
        </button>
      }
      {user.loggedIn && 
        (
          <>
            <div className={navbarStyles.address}>{ user?.addr }</div>
            <button 
              onClick={fcl.unauthenticate} 
              className={elementStyles.button}>
              Log Out
            </button>
          </>
        )
      }
    </div>
  )
}

```

You should now be able to log in or sign up users and unauthenticate them. Upon logging in or signing up your users will see a popup where they can choose between wallet providers. Choose the `dev wallet` to use the same account that deployed the `HelloWorld` contract, this is needed for mutation. Upon completing authentication, you'll see the component change and the user's wallet address appear on the screen if you've completed this properly.

:::info

More on wallets, [Flow Core wallet](https://core.flow.com/) is a Reference Flow wallet. 

:::

## Deploy contracts

Hello World scaffold does come with a Cadence contract. You will notice `HelloWorld.cdc` has been deployed when running `npm run dev:local`. Look at hello-world `package.json` to see the commands that get run, `flow dev` deploys contracts to the emulator.
In the `flow.json` make sure the emulator endpoint is correct. Look at the terminal the emulator is running, 

![Emulator Output](./emulator-output.png)

1. Make sure the emulator is using the same port as `gRPC` and 
2. The `deployment` section of `flow.json` should look something like this: 
```json
  ...
	"networks": {
		"emulator": "127.0.0.1:3569",
    ...
  },
	"deployments": {
		"emulator": {
			"default": [
				"HelloWorld"
			]
		}	
}	

```

Verify that `flow.json` updates with HelloWorld contract information, `contracts` has the `HelloWorld` contract and `deployments` shows that `HelloWorld` has been deployed.


```json
{
	"contracts": {
		"HelloWorld": "cadence/contracts/HelloWorld.cdc"
	},
	"networks": {
		"emulator": "127.0.0.1:3569",
		"mainnet": "access.mainnet.nodes.onflow.org:9000",
		"testnet": "access.devnet.nodes.onflow.org:9000"
	},
	"accounts": {
		"default": {
			"address": "01cf0e2f2f715450",
			"key": "..."
		},
		"emulator-account": {
			"address": "f8d6e0586b0a20c7",
			"key": {
				"type": "file",
				"location": "./emulator.key"
			}
		}
	},
	"deployments": {
		"emulator": {
			"default": [
				"HelloWorld"
			]
		}
	}
}
```

For more information on deployments check [Flow CLI](../../tools/flow-cli/flow.json/manage-configuration.md) documentation

## Query the Blockchain

Now that all the pieces are in place, you can query the `HelloWorld` contract.

Navigate again to [localhost:3000](http://localhost:3000) in your browser.

![Query HelloWorld Contract](./query-helloWorld-contract.gif)


The script that queries the Hello World contract is located `hello-world/cadence/scripts/ReadHelloWorld.cdc`

```cadence
import "HelloWorld"

access(all) fun main(): String {
  return HelloWorld.greeting
}
```

In `components/Container.tsx` file, `fcl.query` is used to set the Cadence script and query the contract.

```jsx

  const queryChain = async () => {
    const res = await fcl.query({
      cadence: ReadHelloWorld
    })

    setChainGreeting(res)
  }
```

It is that simple!

## Mutate the Blockchain

Update the `HelloWorld` contract greeting. Notice that Greeting gets changed when the transaction gets processed.

![Update contract](./hello-world-update-contract.gif)


In `components/Container.tsx` file, the `mutateGreeting` method `fcl.mutate` sends `UpdateHelloWorld` cadence which triggers a transaction that the user signs.

```javascript
 const mutateGreeting = async (event) => {
    event.preventDefault()

    if (!userGreetingInput.length) {
      throw new Error('Please add a new greeting string.')
    }

    const transactionId = await fcl.mutate({
      cadence: UpdateHelloWorld,
      args: (arg, t) => [arg(userGreetingInput, t.String)],
    })

    setLastTransactionId(transactionId)
  }

```

## More information

That's it! You now have Flow app that uses auth, query and mutate the chain. This is just the beginning. There is so much more to know. Next steps:

**Cadence**
- [Cadence Playground Tutorials](https://cadence-lang.org/docs/tutorial/first-steps)
- [Cadence Hello World Video](https://www.youtube.com/watch?v=pRz7EzrWchs)
- [Why Cadence?](https://www.onflow.org/post/flow-blockchain-cadence-programming-language-resources-assets)

**FCL Scaffolds**
- [FCL Next TypeScript Scaffold](https://github.com/chasefleming/fcl-next-scaffold)
- [FCL React Native Scaffold](https://github.com/jribbink/fcl-react-native-scaffold)

**Full Stack NFT Marketplace Example**
- [Beginner Example: CryptoDappy](https://github.com/bebner/crypto-dappy)

**More FCL**
- [FCL API Quick Reference](../../tools/clients/fcl-js/api)
- [More on Scripts](../../tools/clients/fcl-js/scripts.md)
- [More on Transactions](../../tools/clients/fcl-js/transactions.md)
- [User Signatures](../../tools/clients/fcl-js/user-signatures.md)
- [Proving Account Ownership](../../tools/clients/fcl-js/proving-authentication.mdx)<|MERGE_RESOLUTION|>--- conflicted
+++ resolved
@@ -40,11 +40,7 @@
 - [Query the Blockchain](#query-the-blockchain)
 - [Mutate the Blockchain](#mutate-the-blockchain)
 
-<<<<<<< HEAD
 For more help, [Discord](https://discord.gg/flowblockchain). See links at the end of this article for diving deeper into building on Flow.
-=======
-For more help, [Discord](https://discord.com/invite/J6fFnh2xx6). See links at the end of this article for diving deeper into building on Flow.
->>>>>>> 237ea5ba
 
 ## Installation
 
