---
sidebar_position: 2
---

This documentation comes from the README of
[the `flow-nft` github repository](https://github.com/onflow/flow-nft/blob/standard-v2/README.md). Please visit that repo to see more detailed documentation and examples.

# Flow Non-Fungible Token Standard

This standard defines the minimum functionality required to
implement a safe, secure, and easy-to-use non-fungible token
contract on the [Flow blockchain](https://flow.com/)

The version of the contracts in the `master` branch is the
Cadence 1.0 version of the contracts and is not the same
as the ones that are currently deployed to testnet and mainnet.
See the `cadence-0.42` branch for the currently deployed versions.

## Import Addresses

The `NonFungibleToken`, `ViewResolver`, and `MetadataViews` contracts are already deployed
on various networks. You can import them in your contracts from these addresses.
There is no need to deploy them yourself.

Note: With the emulator, you must use the -contracts flag to deploy these contracts.

| Network           | Contract Address     |
| ------------------| -------------------- |
| Emulator/Canary   | `0xf8d6e0586b0a20c7` |
| PreviewNet        | `0xb6763b4399a888c8` |
| Testnet/Crescendo | `0x631e88ae7f1d7c20` |
| Mainnet           | `0x1d7e57aa55817448` |

## Core Types

Contracts that implement the `NonFungibleToken` interface are expected
to utilize two resource interfaces:

- `NFT` - A resource interface that describes the structure of a single NFT.
- `Collection` - A resource interface that describes an object
  that can hold multiple NFTs of the same type and defines ways
  to deposit, withdraw, and query information about the stored NFTs.

  Users typically store one collection per NFT type, saved at a well-known location in their account storage.

  For example, all NBA Top Shot Moments owned by a single user are held in a [`TopShot.Collection`](https://github.com/dapperlabs/nba-smart-contracts/blob/master/contracts/TopShot.cdc#L605) stored in their account at the path `/storage/MomentCollection`.

## Core Features

The `NonFungibleToken` contract defines the following set of functionality
that should be included in each implementation:

### Create a new NFT collection

Create a new collection using the `Token.createEmptyCollection(nftType: Type)` function.

This function MUST return an empty collection that contains no NFTs.

Users typically save new collections to a contract-defined location in their account
and public a capability to their collection.

### Withdraw an NFT

Withdraw an `NFT` from a `Collection` using the [`withdraw()`](https://github.com/onflow/flow-nft/blob/standard-v2/contracts/ExampleNFT.cdc#L160) function.
This function emits the [`NonFungibleToken.Withdrawn`](https://github.com/onflow/flow-nft/blob/standard-v2/contracts/NonFungibleToken.cdc#L78) event automatically.

### Deposit an NFT

Deposit an `NFT` into a `Collection` using the [`deposit()`](https://github.com/onflow/flow-nft/blob/standard-v2/contracts/ExampleNFT.cdc#L169-L176) function.
This function emits the [`NonFungibleToken.Deposited`](https://github.com/onflow/flow-nft/blob/standard-v2/contracts/NonFungibleToken.cdc#L86) event automatically.

#### ⚠️ Important

In order to comply with the deposit function in the interface,
an implementation MUST take a `@{NonFungibleToken.NFT}` resource as an argument.
This means that anyone can send a resource object that conforms to `{NonFungibleToken.NFT}` to a deposit function.
In an implementation, you MUST cast the `token` as your specific token type before depositing it or you will
deposit another token type into your collection. For example:

```cadence
/// `ExampleNFT` much be changed to the name of your contract
let token <- token as! @ExampleNFT.NFT
```

### List NFTs in an account

Return a list of NFTs in a `Collection` using the [`getIDs`](https://github.com/onflow/flow-nft/blob/standard-v2/contracts/ExampleNFT.cdc#L179) function.

### Return the NFT type that a collection can accept in a deposit

Return types of NFTs that a `Collection` can accept in a deposit
using the [`getSupportedNFTTypes`](https://github.com/onflow/flow-nft/blob/standard-v2/contracts/ExampleNFT.cdc#L143-L157) functions.

### Get Available SubNFTs, if any

Some NFTs can own other NFTs, the standard provides a [function](https://github.com/onflow/flow-nft/blob/standard-v2/contracts/NonFungibleToken.cdc#L111-L131) that
projects can optionally implement to return information the owned NFTs.

## NFT Metadata

The primary documentation for metadata views is on [the Flow developer portal](https://developers.flow.com/build/advanced-concepts/metadata-views).
Please refer to that for the most thorough exploration of the views with examples.

NFT metadata is represented in a flexible and modular way using
the [standard proposed in FLIP-0636](https://github.com/onflow/flips/blob/main/application/20210916-nft-metadata.md).

When writing an NFT contract,
you should implement the [`MetadataViews.Resolver`](https://github.com/onflow/flow-nft/blob/standard-v2/contracts/MetadataViews.cdc#L3-L6) interface,
which allows your NFT to utilize one or more metadata types called views.

Each view represents a different type of metadata,
such as an on-chain creator biography or an off-chain video clip.
Views do not specify or require how to store your metadata, they only specify
the format to query and return them, so projects can still be flexible with how they store their data.

### How to read metadata

This example shows how to read basic information about an NFT
including the name, description, image and owner.

**Source: [get_nft_metadata.cdc](https://github.com/onflow/flow-nft/blob/standard-v2/transactions/scripts/get_nft_metadata.cdc)**

### How to implement metadata

<<<<<<< HEAD
The [example NFT contract](https://github.com/onflow/flow-nft/blob/master/contracts/ExampleNFT.cdc) shows how to implement metadata views.

### List of common views

| Name        | Purpose                                    | Status      | Source                                                                                                    |
| ----------- | ------------------------------------------ | ----------- | --------------------------------------------------------------------------------------------------------- |
| `Display`   | Return the basic representation of an NFT. | Implemented | [MetadataViews.cdc](https://github.com/onflow/flow-nft/blob/master/contracts/MetadataViews.cdc#L35-L70)   |
| `HTTPFile`  | A file available at an HTTP(S) URL.        | Implemented | [MetadataViews.cdc](https://github.com/onflow/flow-nft/blob/master/contracts/MetadataViews.cdc#L80-L92)   |
| `IPFSFile`  | A file stored in IPFS.                     | Implemented | [MetadataViews.cdc](https://github.com/onflow/flow-nft/blob/master/contracts/MetadataViews.cdc#L94-L133)  |
| `Royalties` | An array of Royalty Cuts for a given NFT.  | Implemented | [MetadataViews.cdc](https://github.com/onflow/flow-nft/blob/master/contracts/MetadataViews.cdc#L136-L208) |

## Royalty View

The `MetadataViews` contract also includes [a standard view for Royalties](https://github.com/onflow/flow-nft/blob/master/contracts/MetadataViews.cdc#L136-L208).

This view is meant to be used by 3rd party marketplaces to take a cut of the proceeds of an NFT sale
and send it to the author of a certain NFT. Each NFT can have its own royalty view:

```cadence
access(all) struct Royalties {

    /// Array that tracks the individual royalties
    access(self) let cutInfos: [Royalty]
}
```

and the royalty can indicate whatever fungible token it wants to accept via the type of the generic `{FungibleToken.Reciever}` capability that it specifies:

```cadence
access(all) struct Royalty {
    /// Generic FungibleToken Receiver for the beneficiary of the royalty
    /// Can get the concrete type of the receiver with receiver.getType()
    /// Recommendation - Users should create a new link for a FlowToken receiver for this using `getRoyaltyReceiverPublicPath()`,
    /// and not use the default FlowToken receiver.
    /// This will allow users to update the capability in the future to use a more generic capability
    access(all) let receiver: Capability<&AnyResource{FungibleToken.Receiver}>

    /// Multiplier used to calculate the amount of sale value transferred to royalty receiver.
    /// Note - It should be between 0.0 and 1.0
    /// Ex - If the sale value is x and multiplier is 0.56 then the royalty value would be 0.56 * x.
    ///
    /// Generally percentage get represented in terms of basis points
    /// in solidity based smart contracts while cadence offers `UFix64` that already supports
    /// the basis points use case because its operations
    /// are entirely deterministic integer operations and support up to 8 points of precision.
    access(all) let cut: UFix64
}
```

If someone wants to make a listing for their NFT on a marketplace,
the marketplace can check to see if the royalty receiver accepts the seller's desired fungible token
by checking the concrete type of the reference.
If the concrete type is not the same as the type of token the seller wants to accept,
the marketplace has a few options.
They could either get the address of the receiver by using the
`receiver.owner.address` field and check to see if the account has a receiver for the desired token,
they could perform the sale without a royalty cut, or they could abort the sale
since the token type isn't accepted by the royalty beneficiary.

You can see example implementations of royalties in the `ExampleNFT` contract
and the associated transactions and scripts.

=======
| Name       | Purpose                                    | Status      | Source                                                                                                   |
| ----------- | ------------------------------------------ | ----------- | -------------------------------------------------------------------------------------------------------- |
| `Display`   | Return the basic representation of an NFT. | Implemented | [MetadataViews.cdc](https://github.com/onflow/flow-nft/blob/master/contracts/MetadataViews.cdc#L35-L70)  |
| `HTTPFile`  | A file available at an HTTP(S) URL.        | Implemented | [MetadataViews.cdc](https://github.com/onflow/flow-nft/blob/master/contracts/MetadataViews.cdc#L80-L92)  |
| `IPFSFile`  | A file stored in IPFS.                     | Implemented | [MetadataViews.cdc](https://github.com/onflow/flow-nft/blob/master/contracts/MetadataViews.cdc#L94-L133) |
| `Royalties` | An array of Royalty Cuts for a given NFT.  | Implemented | [MetadataViews.cdc](https://github.com/onflow/flow-nft/blob/master/contracts/MetadataViews.cdc#L136-L208) |
| `Edition`  | Return information about one or more editions for an NFT. | Implemented | [MetadataViews.cdc](https://github.com/onflow/flow-nft/blob/master/contracts/MetadataViews.cdc#L246-L266) |
| `NFTCollectionData` | Provides storage and retrieval information of an NFT | Implemented | [MetadataViews.cdc](https://github.com/onflow/flow-nft/blob/master/contracts/MetadataViews.cdc#L243-L299) |
| `NFTCollectionDisplay` | Returns the basic representation of an NFT's Collection.  | Implemented | [MetadataViews.cdc](https://github.com/onflow/flow-nft/blob/master/contracts/MetadataViews.cdc#L301-L328) |

#### Important Royalty Instructions for Royalty Receivers

If you plan to set your account as a receiver of royalties, you'll likely want to be able to accept
as many token types as possible. This won't be immediately possible at first, but eventually,
we will also design a contract that can act as a sort of switchboard for fungible tokens.
It will accept any generic fungible token and route it to the correct vault in your account. 
This hasn't been built yet, but you can still set up your account to be ready for it in the future.
Therefore, if you want to receive royalties, you should set up your account with the
[`setup_account_to_receive_royalty.cdc` transaction](https://github.com/onflow/flow-nft/blob/c13545c37be4d1e63605c5d76340fb188923d997/transactions/setup_account_to_receive_royalty.cdc).

This will link generic public path from `MetadataViews.getRoyaltyReceiverPublicPath()`
to your chosen fungible token for now. Then, use that public path for your royalty receiver
and in the future, you will be able to easily update the link at that path to use the
fungible token switchboard instead.

## How to propose a new view

Please open a pull request to propose a new metadata view or changes to an existing view.

## Feedback

As Flow and Cadence are still new,
we expect this standard to evolve based on feedback
from both developers and users.

We'd love to hear from anyone who has feedback. For example:

- Are there any features that are missing from the standard?
- Are the current features defined in the best way possible?
- Are there any pre and post conditions that are missing?
- Are the pre and post conditions defined well enough? Error messages?
- Are there any other actions that need an event defined for them?
- Are the current event definitions clear enough and do they provide enough information?
- Are the variable, function, and parameter names descriptive enough?
- Are there any openings for bugs or vulnerabilities that we are not noticing?

Please create an issue in this repository if there is a feature that
you believe needs discussing or changing.
=======
The [example NFT contract](https://github.com/onflow/flow-nft/blob/standard-v2/contracts/ExampleNFT.cdc) shows a basic example
for how to implement metadata views.
>>>>>>> 6d5bb184

## Comparison to other standards on Ethereum

This standard covers much of the same ground as ERC-721 and ERC-1155,
but without most of the downsides.

- Tokens cannot be sent to contracts that don't understand how to use them, because an account needs to have a `Receiver` or `Collection` in its storage to receive tokens.
- If the recipient is a contract that has a stored `Collection`, the tokens can just be deposited to that Collection without having to do a clunky `approve`, `transferFrom`.
- Events are defined in the contract for withdrawing and depositing, so a recipient will always be notified that someone has sent them tokens with their own deposit event.
- This version can support batch transfers of NFTs. Even though it isn't explicitly defined in the contract, a batch transfer can be done within a transaction by just withdrawing all the tokens to transfer, then depositing them wherever they need to be, all atomically.
- Transfers can trigger actions because users can define custom `Receivers` to execute certain code when a token is sent.
- Easy ownership indexing: rather than iterating through all tokens to find which ones you own, you have them all stored in your account's collection and can get the list of the ones you own instantly.<|MERGE_RESOLUTION|>--- conflicted
+++ resolved
@@ -122,122 +122,8 @@
 
 ### How to implement metadata
 
-<<<<<<< HEAD
-The [example NFT contract](https://github.com/onflow/flow-nft/blob/master/contracts/ExampleNFT.cdc) shows how to implement metadata views.
-
-### List of common views
-
-| Name        | Purpose                                    | Status      | Source                                                                                                    |
-| ----------- | ------------------------------------------ | ----------- | --------------------------------------------------------------------------------------------------------- |
-| `Display`   | Return the basic representation of an NFT. | Implemented | [MetadataViews.cdc](https://github.com/onflow/flow-nft/blob/master/contracts/MetadataViews.cdc#L35-L70)   |
-| `HTTPFile`  | A file available at an HTTP(S) URL.        | Implemented | [MetadataViews.cdc](https://github.com/onflow/flow-nft/blob/master/contracts/MetadataViews.cdc#L80-L92)   |
-| `IPFSFile`  | A file stored in IPFS.                     | Implemented | [MetadataViews.cdc](https://github.com/onflow/flow-nft/blob/master/contracts/MetadataViews.cdc#L94-L133)  |
-| `Royalties` | An array of Royalty Cuts for a given NFT.  | Implemented | [MetadataViews.cdc](https://github.com/onflow/flow-nft/blob/master/contracts/MetadataViews.cdc#L136-L208) |
-
-## Royalty View
-
-The `MetadataViews` contract also includes [a standard view for Royalties](https://github.com/onflow/flow-nft/blob/master/contracts/MetadataViews.cdc#L136-L208).
-
-This view is meant to be used by 3rd party marketplaces to take a cut of the proceeds of an NFT sale
-and send it to the author of a certain NFT. Each NFT can have its own royalty view:
-
-```cadence
-access(all) struct Royalties {
-
-    /// Array that tracks the individual royalties
-    access(self) let cutInfos: [Royalty]
-}
-```
-
-and the royalty can indicate whatever fungible token it wants to accept via the type of the generic `{FungibleToken.Reciever}` capability that it specifies:
-
-```cadence
-access(all) struct Royalty {
-    /// Generic FungibleToken Receiver for the beneficiary of the royalty
-    /// Can get the concrete type of the receiver with receiver.getType()
-    /// Recommendation - Users should create a new link for a FlowToken receiver for this using `getRoyaltyReceiverPublicPath()`,
-    /// and not use the default FlowToken receiver.
-    /// This will allow users to update the capability in the future to use a more generic capability
-    access(all) let receiver: Capability<&AnyResource{FungibleToken.Receiver}>
-
-    /// Multiplier used to calculate the amount of sale value transferred to royalty receiver.
-    /// Note - It should be between 0.0 and 1.0
-    /// Ex - If the sale value is x and multiplier is 0.56 then the royalty value would be 0.56 * x.
-    ///
-    /// Generally percentage get represented in terms of basis points
-    /// in solidity based smart contracts while cadence offers `UFix64` that already supports
-    /// the basis points use case because its operations
-    /// are entirely deterministic integer operations and support up to 8 points of precision.
-    access(all) let cut: UFix64
-}
-```
-
-If someone wants to make a listing for their NFT on a marketplace,
-the marketplace can check to see if the royalty receiver accepts the seller's desired fungible token
-by checking the concrete type of the reference.
-If the concrete type is not the same as the type of token the seller wants to accept,
-the marketplace has a few options.
-They could either get the address of the receiver by using the
-`receiver.owner.address` field and check to see if the account has a receiver for the desired token,
-they could perform the sale without a royalty cut, or they could abort the sale
-since the token type isn't accepted by the royalty beneficiary.
-
-You can see example implementations of royalties in the `ExampleNFT` contract
-and the associated transactions and scripts.
-
-=======
-| Name       | Purpose                                    | Status      | Source                                                                                                   |
-| ----------- | ------------------------------------------ | ----------- | -------------------------------------------------------------------------------------------------------- |
-| `Display`   | Return the basic representation of an NFT. | Implemented | [MetadataViews.cdc](https://github.com/onflow/flow-nft/blob/master/contracts/MetadataViews.cdc#L35-L70)  |
-| `HTTPFile`  | A file available at an HTTP(S) URL.        | Implemented | [MetadataViews.cdc](https://github.com/onflow/flow-nft/blob/master/contracts/MetadataViews.cdc#L80-L92)  |
-| `IPFSFile`  | A file stored in IPFS.                     | Implemented | [MetadataViews.cdc](https://github.com/onflow/flow-nft/blob/master/contracts/MetadataViews.cdc#L94-L133) |
-| `Royalties` | An array of Royalty Cuts for a given NFT.  | Implemented | [MetadataViews.cdc](https://github.com/onflow/flow-nft/blob/master/contracts/MetadataViews.cdc#L136-L208) |
-| `Edition`  | Return information about one or more editions for an NFT. | Implemented | [MetadataViews.cdc](https://github.com/onflow/flow-nft/blob/master/contracts/MetadataViews.cdc#L246-L266) |
-| `NFTCollectionData` | Provides storage and retrieval information of an NFT | Implemented | [MetadataViews.cdc](https://github.com/onflow/flow-nft/blob/master/contracts/MetadataViews.cdc#L243-L299) |
-| `NFTCollectionDisplay` | Returns the basic representation of an NFT's Collection.  | Implemented | [MetadataViews.cdc](https://github.com/onflow/flow-nft/blob/master/contracts/MetadataViews.cdc#L301-L328) |
-
-#### Important Royalty Instructions for Royalty Receivers
-
-If you plan to set your account as a receiver of royalties, you'll likely want to be able to accept
-as many token types as possible. This won't be immediately possible at first, but eventually,
-we will also design a contract that can act as a sort of switchboard for fungible tokens.
-It will accept any generic fungible token and route it to the correct vault in your account. 
-This hasn't been built yet, but you can still set up your account to be ready for it in the future.
-Therefore, if you want to receive royalties, you should set up your account with the
-[`setup_account_to_receive_royalty.cdc` transaction](https://github.com/onflow/flow-nft/blob/c13545c37be4d1e63605c5d76340fb188923d997/transactions/setup_account_to_receive_royalty.cdc).
-
-This will link generic public path from `MetadataViews.getRoyaltyReceiverPublicPath()`
-to your chosen fungible token for now. Then, use that public path for your royalty receiver
-and in the future, you will be able to easily update the link at that path to use the
-fungible token switchboard instead.
-
-## How to propose a new view
-
-Please open a pull request to propose a new metadata view or changes to an existing view.
-
-## Feedback
-
-As Flow and Cadence are still new,
-we expect this standard to evolve based on feedback
-from both developers and users.
-
-We'd love to hear from anyone who has feedback. For example:
-
-- Are there any features that are missing from the standard?
-- Are the current features defined in the best way possible?
-- Are there any pre and post conditions that are missing?
-- Are the pre and post conditions defined well enough? Error messages?
-- Are there any other actions that need an event defined for them?
-- Are the current event definitions clear enough and do they provide enough information?
-- Are the variable, function, and parameter names descriptive enough?
-- Are there any openings for bugs or vulnerabilities that we are not noticing?
-
-Please create an issue in this repository if there is a feature that
-you believe needs discussing or changing.
-=======
 The [example NFT contract](https://github.com/onflow/flow-nft/blob/standard-v2/contracts/ExampleNFT.cdc) shows a basic example
 for how to implement metadata views.
->>>>>>> 6d5bb184
 
 ## Comparison to other standards on Ethereum
 
