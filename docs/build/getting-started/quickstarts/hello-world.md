---
title: Hello World Pt. 1 - Basics
sidebar_label: Hello World Pt. 1 - Basics
sidebar_position: 1
---

# Hello World Pt. 1 - Basics

Welcome to the Flow blockchain! In this quickstart guide, you'll interact with your first smart contract on our `Testnet`. For those unfamiliar, the Testnet is a public instance of the Flow blockchain designed for experimentation. Here, you can deploy and invoke smart contracts without incurring any real-world costs. 

Smart contracts on Flow are permanent and flexible code that live on the blockchain, allowing you to encode business logic, define digital assets, and much more.


## Calling a contract
<<<<<<< HEAD
=======
On Testnet, `HelloWorld` Contract has a public variable named `greeting`, we'll use a Script to get it's value. For the purposes of this quick start, we are embedding Flow Runner website to run a script against Testnet. For reference [Flow Runner](https://run.dnz.dev/) website
>>>>>>> e03a2eea

The `HelloWorld` contract exposes a public variable named `greeting`. We can retrieve its value using a simple script written in the Cadence programming language.

```
import HelloWorld from 0x9dca641e9a4b691b

pub fun main(): String {
  return HelloWorld.greeting
}
```
<<<<<<< HEAD
`Copy` and `paste` the script into the editor then hit "Execute Script". Scroll to view the result. For now you can ignore the `red underline`.
=======
`Copy` the script above into Flow Runner input area and click "Run". See the output returned by the script. 
>>>>>>> e03a2eea

<iframe className="flow-runner-iframe" src="https://run.dnz.dev/" width="100%" height="400px"></iframe>

## Contract on Testnet

Below is the source code for the HelloWorld contract. As you continue through the next few tutorials, you'll discover how to invoke the `changeGreeting` function to modify the greeting value. Do take note, however, that only the contract's `owner` or permitted accounts can modify the greeting.
```
pub contract HelloWorld {

  pub var greeting: String

  access(account) fun changeGreeting(newGreeting: String) {
    self.greeting = newGreeting
  }

  init() {
    self.greeting = "Hello, World!"
  }
}

```
<Callout type="info">
There are no `read` costs associated with calling contracts. 
</Callout>

Continue to create your own contracts and get them deployed live with Flow CLI!<|MERGE_RESOLUTION|>--- conflicted
+++ resolved
@@ -12,10 +12,7 @@
 
 
 ## Calling a contract
-<<<<<<< HEAD
-=======
 On Testnet, `HelloWorld` Contract has a public variable named `greeting`, we'll use a Script to get it's value. For the purposes of this quick start, we are embedding Flow Runner website to run a script against Testnet. For reference [Flow Runner](https://run.dnz.dev/) website
->>>>>>> e03a2eea
 
 The `HelloWorld` contract exposes a public variable named `greeting`. We can retrieve its value using a simple script written in the Cadence programming language.
 
@@ -26,11 +23,7 @@
   return HelloWorld.greeting
 }
 ```
-<<<<<<< HEAD
-`Copy` and `paste` the script into the editor then hit "Execute Script". Scroll to view the result. For now you can ignore the `red underline`.
-=======
 `Copy` the script above into Flow Runner input area and click "Run". See the output returned by the script. 
->>>>>>> e03a2eea
 
 <iframe className="flow-runner-iframe" src="https://run.dnz.dev/" width="100%" height="400px"></iframe>
 
