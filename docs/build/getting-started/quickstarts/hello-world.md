--- conflicted
+++ resolved
@@ -50,8 +50,4 @@
 There are no `read` costs associated with calling contracts. 
 </Callout>
 
-<<<<<<< HEAD
-Continue to learn how to create and deploy your own contracts with Flow CLI
-=======
 Continue to create your own contracts and get them deployed live with Flow CLI!
->>>>>>> 5293c3d0
