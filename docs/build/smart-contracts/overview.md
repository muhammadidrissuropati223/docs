--- conflicted
+++ resolved
@@ -25,12 +25,7 @@
 - [Flow CLI](../../tools/flow-cli/index.md): A utility to directly interact with the chain and manage accounts and contracts.
 - [Flow Emulator](../../tools/emulator/index.md): A lightweight server that simulates the Flow blockchain (strongly recommended during development).
 - [Flow Dev Wallet](https://github.com/onflow/fcl-dev-wallet/): A utility to simulate user wallets in development.
-<<<<<<< HEAD
-- [Visual Studio Code Extension](../../tools/vscode-extension/index.mdx): An IDE integration for developing smart contracts.
-=======
 - [Visual Studio Code Extension](../../tools/vscode-extension/index.md): An IDE integration for developing smart contracts.
-- [JS Testing Framework](https://github.com/onflow/flow-js-testing): A framework to test your smart contracts.
->>>>>>> 42803877
 
 ## Storing Data on Flow
 
