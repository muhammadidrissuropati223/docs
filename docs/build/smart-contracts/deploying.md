--- conflicted
+++ resolved
@@ -54,15 +54,9 @@
 
 ### Sporks
 
-<<<<<<< HEAD
-Currently, **historical event data is not migrated between sporks,** so you'll need to design your application with this in mind. We recognize the usefulness of historical event data and plan on adding a means of accessing it in the near future. Past spork transactional data is available, [See Previous Spork Access Node Info](../../networks/node-ops/nodes/node-operation/past-sporks.md)
+Currently, **historical event data is not migrated between sporks,** so you'll need to design your application with this in mind. We recognize the usefulness of historical event data and plan on adding a means of accessing it in the near future. Past spork transactional data is available, [See Previous Spork Access Node Info](../../networks/node-ops/node-operation/past-sporks.md)
 
-More Information on [Sporks](../../networks/node-ops/nodes/node-operation/spork.md)
-=======
-Currently, **historical event data is not migrated between sporks,** so you'll need to design your application with this in mind. We recognize the usefulness of historical event data and plan on adding a means of accessing it in the near future. Past spork transactional data is available, [See Previous Spork Access Node Info](../../networks/node-ops/node-operation/past-sporks)
-
-More Information on [Sporks](../../networks/node-ops/node-operation/spork)
->>>>>>> ddf77e1e
+More Information on [Sporks](../../networks/node-ops/node-operation/spork.md)
 
 
 ### Testnet
