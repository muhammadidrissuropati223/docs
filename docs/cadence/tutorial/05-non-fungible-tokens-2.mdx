--- conflicted
+++ resolved
@@ -335,10 +335,6 @@
 The hat belongs to the CryptoKitty that it is stored in,
 and the hat can be transferred separately or along with the CryptoKitty that owns it.
 
-<<<<<<< HEAD
-
-=======
->>>>>>> da0dacc9
 ## Restricting Access to the NFT Collection
 
 In the NFT Collection, all the functions and fields are public,
